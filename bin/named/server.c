/*
 * Copyright (C) Internet Systems Consortium, Inc. ("ISC")
 *
 * SPDX-License-Identifier: MPL-2.0
 *
 * This Source Code Form is subject to the terms of the Mozilla Public
 * License, v. 2.0. If a copy of the MPL was not distributed with this
 * file, you can obtain one at https://mozilla.org/MPL/2.0/.
 *
 * See the COPYRIGHT file distributed with this work for additional
 * information regarding copyright ownership.
 */

/*! \file */

#include <ctype.h>
#include <inttypes.h>
#include <limits.h>
#include <signal.h>
#include <stdbool.h>
#include <stdint.h>
#include <stdlib.h>
#include <sys/stat.h>
#include <sys/types.h>
#include <unistd.h>

#ifdef HAVE_DNSTAP
#include <fstrm.h>
#endif

#ifdef HAVE_LIBSYSTEMD
#include <systemd/sd-daemon.h>
#endif

#include <isc/aes.h>
#include <isc/async.h>
#include <isc/attributes.h>
#include <isc/base64.h>
#include <isc/commandline.h>
#include <isc/dir.h>
#include <isc/file.h>
#include <isc/fips.h>
#include <isc/hash.h>
#include <isc/hex.h>
#include <isc/hmac.h>
#include <isc/httpd.h>
#include <isc/job.h>
#include <isc/lex.h>
#include <isc/loop.h>
#include <isc/meminfo.h>
#include <isc/netmgr.h>
#include <isc/nonce.h>
#include <isc/parseint.h>
#include <isc/portset.h>
#include <isc/refcount.h>
#include <isc/result.h>
#include <isc/signal.h>
#include <isc/siphash.h>
#include <isc/stats.h>
#include <isc/stdio.h>
#include <isc/string.h>
#include <isc/timer.h>
#include <isc/util.h>

#include <dns/adb.h>
#include <dns/badcache.h>
#include <dns/cache.h>
#include <dns/catz.h>
#include <dns/db.h>
#include <dns/dispatch.h>
#include <dns/dlz.h>
#include <dns/dns64.h>
#include <dns/dnsrps.h>
#include <dns/dnssec.h>
#include <dns/dyndb.h>
#include <dns/fixedname.h>
#include <dns/forward.h>
#include <dns/geoip.h>
#include <dns/journal.h>
#include <dns/kasp.h>
#include <dns/keymgr.h>
#include <dns/keytable.h>
#include <dns/keyvalues.h>
#include <dns/master.h>
#include <dns/masterdump.h>
#include <dns/nametree.h>
#include <dns/nsec3.h>
#include <dns/nta.h>
#include <dns/order.h>
#include <dns/peer.h>
#include <dns/private.h>
#include <dns/rbt.h>
#include <dns/rdataclass.h>
#include <dns/rdatalist.h>
#include <dns/rdataset.h>
#include <dns/rdatastruct.h>
#include <dns/resolver.h>
#include <dns/rootns.h>
#include <dns/rriterator.h>
#include <dns/secalg.h>
#include <dns/soa.h>
#include <dns/stats.h>
#include <dns/time.h>
#include <dns/tkey.h>
#include <dns/tsig.h>
#include <dns/ttl.h>
#include <dns/view.h>
#include <dns/zone.h>
#include <dns/zt.h>

#include <dst/dst.h>

#include <isccfg/check.h>
#include <isccfg/grammar.h>
#include <isccfg/kaspconf.h>
#include <isccfg/namedconf.h>

#include <ns/client.h>
#include <ns/hooks.h>
#include <ns/interfacemgr.h>
#include <ns/listenlist.h>

#include <named/config.h>
#include <named/control.h>
#if defined(HAVE_GEOIP2)
#include <named/geoip.h>
#endif /* HAVE_GEOIP2 */
#include <named/log.h>
#include <named/logconf.h>
#include <named/main.h>
#include <named/os.h>
#include <named/server.h>
#include <named/statschannel.h>
#include <named/tkeyconf.h>
#include <named/transportconf.h>
#include <named/tsigconf.h>
#include <named/zoneconf.h>
#ifdef HAVE_LIBSCF
#include <stdlib.h>

#include <named/smf_globals.h>
#endif /* ifdef HAVE_LIBSCF */

#ifdef HAVE_LMDB
#include <lmdb.h>
#define configure_newzones configure_newzones_db
#define dumpzone	   dumpzone_db
#else /* HAVE_LMDB */
#define configure_newzones configure_newzones_file
#define dumpzone	   dumpzone_file
#endif /* HAVE_LMDB */

#ifndef SIZE_MAX
#define SIZE_MAX ((size_t)-1)
#endif /* ifndef SIZE_MAX */

#ifndef SIZE_AS_PERCENT
#define SIZE_AS_PERCENT ((size_t)-2)
#endif /* ifndef SIZE_AS_PERCENT */

/* RFC7828 defines timeout as 16-bit value specified in units of 100
 * milliseconds, so the maximum and minimum advertised and keepalive
 * timeouts are capped by the data type (it's ~109 minutes)
 */
#define MIN_INITIAL_TIMEOUT    UINT32_C(2500)	/* 2.5 seconds */
#define MAX_INITIAL_TIMEOUT    UINT32_C(120000) /* 2 minutes */
#define MIN_IDLE_TIMEOUT       UINT32_C(100)	/* 0.1 seconds */
#define MAX_IDLE_TIMEOUT       UINT32_C(120000) /* 2 minutes */
#define MIN_KEEPALIVE_TIMEOUT  UINT32_C(100)	/* 0.1 seconds */
#define MAX_KEEPALIVE_TIMEOUT  UINT32_C(UINT16_MAX * 100)
#define MIN_ADVERTISED_TIMEOUT UINT32_C(0) /* No minimum */
#define MAX_ADVERTISED_TIMEOUT UINT32_C(UINT16_MAX * 100)

/*%
 * Check an operation for failure.  Assumes that the function
 * using it has a 'result' variable and a 'cleanup' label.
 */
#define CHECK(op)                            \
	do {                                 \
		result = (op);               \
		if (result != ISC_R_SUCCESS) \
			goto cleanup;        \
	} while (0)

#define TCHECK(op)                               \
	do {                                     \
		tresult = (op);                  \
		if (tresult != ISC_R_SUCCESS) {  \
			isc_buffer_clear(*text); \
			goto cleanup;            \
		}                                \
	} while (0)

#define CHECKM(op, msg)                                                        \
	do {                                                                   \
		result = (op);                                                 \
		if (result != ISC_R_SUCCESS) {                                 \
			isc_log_write(named_g_lctx, NAMED_LOGCATEGORY_GENERAL, \
				      NAMED_LOGMODULE_SERVER, ISC_LOG_ERROR,   \
				      "%s: %s", msg,                           \
				      isc_result_totext(result));              \
			goto cleanup;                                          \
		}                                                              \
	} while (0)

#define CHECKMF(op, msg, file)                                                 \
	do {                                                                   \
		result = (op);                                                 \
		if (result != ISC_R_SUCCESS) {                                 \
			isc_log_write(named_g_lctx, NAMED_LOGCATEGORY_GENERAL, \
				      NAMED_LOGMODULE_SERVER, ISC_LOG_ERROR,   \
				      "%s '%s': %s", msg, file,                \
				      isc_result_totext(result));              \
			goto cleanup;                                          \
		}                                                              \
	} while (0)

#define CHECKFATAL(op, msg)                    \
	{                                      \
		result = (op);                 \
		if (result != ISC_R_SUCCESS) { \
			fatal(msg, result);    \
		}                              \
	}

/*%
 * Maximum ADB size for views that share a cache.  Use this limit to suppress
 * the total of memory footprint, which should be the main reason for sharing
 * a cache.  Only effective when a finite max-cache-size is specified.
 * This is currently defined to be 8MB.
 */
#define MAX_ADB_SIZE_FOR_CACHESHARE 8388608U

struct named_dispatch {
	isc_sockaddr_t addr;
	unsigned int dispatchgen;
	dns_dispatch_t *dispatch;
	ISC_LINK(struct named_dispatch) link;
};

struct named_cache {
	dns_cache_t *cache;
	dns_view_t *primaryview;
	bool needflush;
	bool adbsizeadjusted;
	dns_rdataclass_t rdclass;
	ISC_LINK(named_cache_t) link;
};

struct dumpcontext {
	isc_mem_t *mctx;
	bool dumpcache;
	bool dumpzones;
	bool dumpadb;
	bool dumpbad;
	bool dumpexpired;
	bool dumpfail;
	FILE *fp;
	ISC_LIST(struct viewlistentry) viewlist;
	struct viewlistentry *view;
	struct zonelistentry *zone;
	dns_dumpctx_t *mdctx;
	dns_db_t *db;
	dns_db_t *cache;
	isc_loop_t *loop;
	dns_dbversion_t *version;
};

struct viewlistentry {
	dns_view_t *view;
	ISC_LINK(struct viewlistentry) link;
	ISC_LIST(struct zonelistentry) zonelist;
};

struct zonelistentry {
	dns_zone_t *zone;
	ISC_LINK(struct zonelistentry) link;
};

/*%
 * Configuration context to retain for each view that allows
 * new zones to be added at runtime.
 */
typedef struct ns_cfgctx {
	isc_mem_t *mctx;
	cfg_parser_t *conf_parser;
	cfg_parser_t *add_parser;
	cfg_obj_t *config;
	cfg_obj_t *vconfig;
	cfg_obj_t *nzf_config;
	cfg_aclconfctx_t *actx;
} ns_cfgctx_t;

/*%
 * A function to write out added-zone configuration to the new_zone_file
 * specified in 'view'. Maybe called by delete_zoneconf().
 */
typedef isc_result_t (*nzfwriter_t)(const cfg_obj_t *config, dns_view_t *view);

/*%
 * Holds state information for the initial zone loading process.
 * Uses the isc_refcount structure to count the number of views
 * with pending zone loads, dereferencing as each view finishes.
 */
typedef struct {
	named_server_t *server;
	bool reconfig;
	isc_refcount_t refs;
} ns_zoneload_t;

typedef struct {
	named_server_t *server;
} catz_cb_data_t;

typedef struct catz_chgzone {
	isc_mem_t *mctx;
	dns_catz_entry_t *entry;
	dns_catz_zone_t *origin;
	dns_view_t *view;
	catz_cb_data_t *cbd;
	bool mod;
} catz_chgzone_t;

typedef enum {
	CATZ_ADDZONE,
	CATZ_MODZONE,
	CATZ_DELZONE,
} catz_type_t;

typedef struct {
	unsigned int magic;
#define DZARG_MAGIC ISC_MAGIC('D', 'z', 'a', 'r')
	isc_buffer_t **text;
	isc_result_t result;
} ns_dzarg_t;

/*
 * These zones should not leak onto the Internet.
 */
const char *empty_zones[] = {
	/* RFC 1918 */
	"10.IN-ADDR.ARPA", "16.172.IN-ADDR.ARPA", "17.172.IN-ADDR.ARPA",
	"18.172.IN-ADDR.ARPA", "19.172.IN-ADDR.ARPA", "20.172.IN-ADDR.ARPA",
	"21.172.IN-ADDR.ARPA", "22.172.IN-ADDR.ARPA", "23.172.IN-ADDR.ARPA",
	"24.172.IN-ADDR.ARPA", "25.172.IN-ADDR.ARPA", "26.172.IN-ADDR.ARPA",
	"27.172.IN-ADDR.ARPA", "28.172.IN-ADDR.ARPA", "29.172.IN-ADDR.ARPA",
	"30.172.IN-ADDR.ARPA", "31.172.IN-ADDR.ARPA", "168.192.IN-ADDR.ARPA",

	/* RFC 6598 */
	"64.100.IN-ADDR.ARPA", "65.100.IN-ADDR.ARPA", "66.100.IN-ADDR.ARPA",
	"67.100.IN-ADDR.ARPA", "68.100.IN-ADDR.ARPA", "69.100.IN-ADDR.ARPA",
	"70.100.IN-ADDR.ARPA", "71.100.IN-ADDR.ARPA", "72.100.IN-ADDR.ARPA",
	"73.100.IN-ADDR.ARPA", "74.100.IN-ADDR.ARPA", "75.100.IN-ADDR.ARPA",
	"76.100.IN-ADDR.ARPA", "77.100.IN-ADDR.ARPA", "78.100.IN-ADDR.ARPA",
	"79.100.IN-ADDR.ARPA", "80.100.IN-ADDR.ARPA", "81.100.IN-ADDR.ARPA",
	"82.100.IN-ADDR.ARPA", "83.100.IN-ADDR.ARPA", "84.100.IN-ADDR.ARPA",
	"85.100.IN-ADDR.ARPA", "86.100.IN-ADDR.ARPA", "87.100.IN-ADDR.ARPA",
	"88.100.IN-ADDR.ARPA", "89.100.IN-ADDR.ARPA", "90.100.IN-ADDR.ARPA",
	"91.100.IN-ADDR.ARPA", "92.100.IN-ADDR.ARPA", "93.100.IN-ADDR.ARPA",
	"94.100.IN-ADDR.ARPA", "95.100.IN-ADDR.ARPA", "96.100.IN-ADDR.ARPA",
	"97.100.IN-ADDR.ARPA", "98.100.IN-ADDR.ARPA", "99.100.IN-ADDR.ARPA",
	"100.100.IN-ADDR.ARPA", "101.100.IN-ADDR.ARPA", "102.100.IN-ADDR.ARPA",
	"103.100.IN-ADDR.ARPA", "104.100.IN-ADDR.ARPA", "105.100.IN-ADDR.ARPA",
	"106.100.IN-ADDR.ARPA", "107.100.IN-ADDR.ARPA", "108.100.IN-ADDR.ARPA",
	"109.100.IN-ADDR.ARPA", "110.100.IN-ADDR.ARPA", "111.100.IN-ADDR.ARPA",
	"112.100.IN-ADDR.ARPA", "113.100.IN-ADDR.ARPA", "114.100.IN-ADDR.ARPA",
	"115.100.IN-ADDR.ARPA", "116.100.IN-ADDR.ARPA", "117.100.IN-ADDR.ARPA",
	"118.100.IN-ADDR.ARPA", "119.100.IN-ADDR.ARPA", "120.100.IN-ADDR.ARPA",
	"121.100.IN-ADDR.ARPA", "122.100.IN-ADDR.ARPA", "123.100.IN-ADDR.ARPA",
	"124.100.IN-ADDR.ARPA", "125.100.IN-ADDR.ARPA", "126.100.IN-ADDR.ARPA",
	"127.100.IN-ADDR.ARPA",

	/* RFC 5735 and RFC 5737 */
	"0.IN-ADDR.ARPA",		/* THIS NETWORK */
	"127.IN-ADDR.ARPA",		/* LOOPBACK */
	"254.169.IN-ADDR.ARPA",		/* LINK LOCAL */
	"2.0.192.IN-ADDR.ARPA",		/* TEST NET */
	"100.51.198.IN-ADDR.ARPA",	/* TEST NET 2 */
	"113.0.203.IN-ADDR.ARPA",	/* TEST NET 3 */
	"255.255.255.255.IN-ADDR.ARPA", /* BROADCAST */

	/* Local IPv6 Unicast Addresses */
	"0.0.0.0.0.0.0.0.0.0.0.0.0.0.0.0.0.0.0.0.0.0.0.0.0.0.0.0.0.0.0.0.IP6."
	"ARPA",
	"1.0.0.0.0.0.0.0.0.0.0.0.0.0.0.0.0.0.0.0.0.0.0.0.0.0.0.0.0.0.0.0.IP6."
	"ARPA",
	/* LOCALLY ASSIGNED LOCAL ADDRESS SCOPE */
	"D.F.IP6.ARPA", "8.E.F.IP6.ARPA", /* LINK LOCAL */
	"9.E.F.IP6.ARPA",		  /* LINK LOCAL */
	"A.E.F.IP6.ARPA",		  /* LINK LOCAL */
	"B.E.F.IP6.ARPA",		  /* LINK LOCAL */

	/* Example Prefix, RFC 3849. */
	"8.B.D.0.1.0.0.2.IP6.ARPA",

	/* RFC 7534 */
	"EMPTY.AS112.ARPA",

	/* RFC 8375 */
	"HOME.ARPA",

	NULL
};

noreturn static void
fatal(const char *msg, isc_result_t result);

static void
named_server_reload(void *arg);

#ifdef HAVE_LIBNGHTTP2
static isc_result_t
listenelt_http(const cfg_obj_t *http, const uint16_t family, bool tls,
	       const ns_listen_tls_params_t *tls_params,
	       isc_tlsctx_cache_t *tlsctx_cache, in_port_t port,
	       isc_mem_t *mctx, ns_listenelt_t **target);
#endif

static isc_result_t
listenelt_fromconfig(const cfg_obj_t *listener, const cfg_obj_t *config,
		     cfg_aclconfctx_t *actx, isc_mem_t *mctx, uint16_t family,
		     isc_tlsctx_cache_t *tlsctx_cache, ns_listenelt_t **target);

static isc_result_t
listenlist_fromconfig(const cfg_obj_t *listenlist, const cfg_obj_t *config,
		      cfg_aclconfctx_t *actx, isc_mem_t *mctx, uint16_t family,
		      isc_tlsctx_cache_t *tlsctx_cache,
		      ns_listenlist_t **target);

static isc_result_t
configure_forward(const cfg_obj_t *config, dns_view_t *view,
		  const dns_name_t *origin, const cfg_obj_t *forwarders,
		  const cfg_obj_t *forwardtype);

static isc_result_t
configure_alternates(const cfg_obj_t *config, dns_view_t *view,
		     const cfg_obj_t *alternates);

static isc_result_t
configure_zone(const cfg_obj_t *config, const cfg_obj_t *zconfig,
	       const cfg_obj_t *vconfig, dns_view_t *view,
	       dns_viewlist_t *viewlist, dns_kasplist_t *kasplist,
	       cfg_aclconfctx_t *aclconf, bool added, bool old_rpz_ok,
	       bool modify);

static void
configure_zone_setviewcommit(isc_result_t result, const cfg_obj_t *zconfig,
			     dns_view_t *view);

static isc_result_t
configure_newzones(dns_view_t *view, cfg_obj_t *config, cfg_obj_t *vconfig,
		   cfg_aclconfctx_t *actx);

static const cfg_obj_t *
find_maplist(const cfg_obj_t *config, const char *listname, const char *name);

static isc_result_t
add_keydata_zone(dns_view_t *view, const char *directory, isc_mem_t *mctx);

static void
newzone_cfgctx_destroy(void **cfgp);

static isc_result_t
putstr(isc_buffer_t **b, const char *str);

static isc_result_t
putmem(isc_buffer_t **b, const char *str, size_t len);

static isc_result_t
putuint8(isc_buffer_t **b, uint8_t val);

static isc_result_t
putnull(isc_buffer_t **b);

#ifdef HAVE_LMDB
static isc_result_t
nzd_writable(dns_view_t *view);

static isc_result_t
nzd_open(dns_view_t *view, unsigned int flags, MDB_txn **txnp, MDB_dbi *dbi);

static isc_result_t
nzd_env_reopen(dns_view_t *view);

static void
nzd_env_close(dns_view_t *view);

static isc_result_t
nzd_close(MDB_txn **txnp, bool commit);
#else  /* ifdef HAVE_LMDB */
static isc_result_t
nzf_append(dns_view_t *view, const cfg_obj_t *zconfig);
#endif /* ifdef HAVE_LMDB */

static isc_result_t
load_nzf(dns_view_t *view, ns_cfgctx_t *nzcfg);

/*%
 * Configure a single view ACL at '*aclp'.  Get its configuration from
 * 'vconfig' (for per-view configuration) and maybe from 'config'
 */
static isc_result_t
configure_view_acl(const cfg_obj_t *vconfig, const cfg_obj_t *config,
		   const cfg_obj_t *gconfig, const char *aclname,
		   const char *acltuplename, cfg_aclconfctx_t *actx,
		   isc_mem_t *mctx, dns_acl_t **aclp) {
	isc_result_t result;
	const cfg_obj_t *maps[4];
	const cfg_obj_t *aclobj = NULL;
	int i = 0;

	if (*aclp != NULL) {
		dns_acl_detach(aclp);
	}
	if (vconfig != NULL) {
		maps[i++] = cfg_tuple_get(vconfig, "options");
	}
	if (config != NULL) {
		const cfg_obj_t *options = NULL;
		(void)cfg_map_get(config, "options", &options);
		if (options != NULL) {
			maps[i++] = options;
		}
	}
	if (gconfig != NULL) {
		const cfg_obj_t *options = NULL;
		(void)cfg_map_get(gconfig, "options", &options);
		if (options != NULL) {
			maps[i++] = options;
		}
	}
	maps[i] = NULL;

	(void)named_config_get(maps, aclname, &aclobj);
	if (aclobj == NULL) {
		/*
		 * No value available.	*aclp == NULL.
		 */
		return (ISC_R_SUCCESS);
	}

	if (acltuplename != NULL) {
		/*
		 * If the ACL is given in an optional tuple, retrieve it.
		 * The parser should have ensured that a valid object be
		 * returned.
		 */
		aclobj = cfg_tuple_get(aclobj, acltuplename);
	}

	result = cfg_acl_fromconfig(aclobj, config, named_g_lctx, actx, mctx, 0,
				    aclp);

	return (result);
}

/*%
 * Configure a sortlist at '*aclp'.  Essentially the same as
 * configure_view_acl() except it calls cfg_acl_fromconfig with a
 * nest_level value of 2.
 */
static isc_result_t
configure_view_sortlist(const cfg_obj_t *vconfig, const cfg_obj_t *config,
			cfg_aclconfctx_t *actx, isc_mem_t *mctx,
			dns_acl_t **aclp) {
	isc_result_t result;
	const cfg_obj_t *maps[3];
	const cfg_obj_t *aclobj = NULL;
	int i = 0;

	if (*aclp != NULL) {
		dns_acl_detach(aclp);
	}
	if (vconfig != NULL) {
		maps[i++] = cfg_tuple_get(vconfig, "options");
	}
	if (config != NULL) {
		const cfg_obj_t *options = NULL;
		(void)cfg_map_get(config, "options", &options);
		if (options != NULL) {
			maps[i++] = options;
		}
	}
	maps[i] = NULL;

	(void)named_config_get(maps, "sortlist", &aclobj);
	if (aclobj == NULL) {
		return (ISC_R_SUCCESS);
	}

	/*
	 * Use a nest level of 3 for the "top level" of the sortlist;
	 * this means each entry in the top three levels will be stored
	 * as lists of separate, nested ACLs, rather than merged together
	 * into IP tables as is usually done with ACLs.
	 */
	result = cfg_acl_fromconfig(aclobj, config, named_g_lctx, actx, mctx, 3,
				    aclp);

	return (result);
}

static isc_result_t
configure_view_nametable(const cfg_obj_t *vconfig, const cfg_obj_t *config,
			 const char *confname, const char *conftuplename,
			 isc_mem_t *mctx, dns_nametree_t **ntp) {
	isc_result_t result = ISC_R_SUCCESS;
	const cfg_obj_t *maps[3];
	const cfg_obj_t *obj = NULL;
	const cfg_listelt_t *element = NULL;
	int i = 0;
	dns_fixedname_t fixed;
	dns_name_t *name = NULL;
	isc_buffer_t b;
	const char *str = NULL;
	const cfg_obj_t *nameobj = NULL;

	if (*ntp != NULL) {
		dns_nametree_detach(ntp);
	}
	dns_nametree_create(mctx, DNS_NAMETREE_BOOL, confname, ntp);

	if (vconfig != NULL) {
		maps[i++] = cfg_tuple_get(vconfig, "options");
	}
	if (config != NULL) {
		const cfg_obj_t *options = NULL;
		(void)cfg_map_get(config, "options", &options);
		if (options != NULL) {
			maps[i++] = options;
		}
	}
	maps[i] = NULL;

	(void)named_config_get(maps, confname, &obj);
	if (obj == NULL) {
		/*
		 * No value available.	*ntp == NULL.
		 */
		return (ISC_R_SUCCESS);
	}

	if (conftuplename != NULL) {
		obj = cfg_tuple_get(obj, conftuplename);
		if (cfg_obj_isvoid(obj)) {
			return (ISC_R_SUCCESS);
		}
	}

	name = dns_fixedname_initname(&fixed);
	for (element = cfg_list_first(obj); element != NULL;
	     element = cfg_list_next(element))
	{
		nameobj = cfg_listelt_value(element);
		str = cfg_obj_asstring(nameobj);
		isc_buffer_constinit(&b, str, strlen(str));
		isc_buffer_add(&b, strlen(str));
		CHECK(dns_name_fromtext(name, &b, dns_rootname, 0, NULL));
		result = dns_nametree_add(*ntp, name, true);
		if (result != ISC_R_SUCCESS) {
			cfg_obj_log(nameobj, named_g_lctx, ISC_LOG_ERROR,
				    "failed to add %s for %s: %s", str,
				    confname, isc_result_totext(result));
			goto cleanup;
		}
	}

	return (ISC_R_SUCCESS);

cleanup:
	dns_nametree_detach(ntp);
	return (result);
}

static isc_result_t
ta_fromconfig(const cfg_obj_t *key, bool *initialp, const char **namestrp,
	      unsigned char *digest, dns_rdata_ds_t *ds) {
	isc_result_t result;
	dns_rdata_dnskey_t keystruct;
	dns_rdata_t rdata = DNS_RDATA_INIT;
	uint32_t rdata1, rdata2, rdata3;
	const char *datastr = NULL, *namestr = NULL;
	// OQS updated from 4096 to 8192
	unsigned char data[8192];
	isc_buffer_t databuf;
	// OQS updated from 4096 to 8192
	unsigned char rrdata[8192];
	isc_buffer_t rrdatabuf;
	isc_region_t r;
	dns_fixedname_t fname;
	dns_name_t *name = NULL;
	isc_buffer_t namebuf;
	const char *atstr = NULL;
	enum {
		INIT_DNSKEY,
		STATIC_DNSKEY,
		INIT_DS,
		STATIC_DS,
		TRUSTED
	} anchortype;

	REQUIRE(namestrp != NULL && *namestrp == NULL);
	REQUIRE(ds != NULL);

	/* if DNSKEY, flags; if DS, key tag */
	rdata1 = cfg_obj_asuint32(cfg_tuple_get(key, "rdata1"));

	/* if DNSKEY, protocol; if DS, algorithm */
	rdata2 = cfg_obj_asuint32(cfg_tuple_get(key, "rdata2"));

	/* if DNSKEY, algorithm; if DS, digest type */
	rdata3 = cfg_obj_asuint32(cfg_tuple_get(key, "rdata3"));

	namestr = cfg_obj_asstring(cfg_tuple_get(key, "name"));
	*namestrp = namestr;

	name = dns_fixedname_initname(&fname);
	isc_buffer_constinit(&namebuf, namestr, strlen(namestr));
	isc_buffer_add(&namebuf, strlen(namestr));
	CHECK(dns_name_fromtext(name, &namebuf, dns_rootname, 0, NULL));

	if (*initialp) {
		atstr = cfg_obj_asstring(cfg_tuple_get(key, "anchortype"));

		if (strcasecmp(atstr, "static-key") == 0) {
			*initialp = false;
			anchortype = STATIC_DNSKEY;
		} else if (strcasecmp(atstr, "static-ds") == 0) {
			*initialp = false;
			anchortype = STATIC_DS;
		} else if (strcasecmp(atstr, "initial-key") == 0) {
			anchortype = INIT_DNSKEY;
		} else if (strcasecmp(atstr, "initial-ds") == 0) {
			anchortype = INIT_DS;
		} else {
			cfg_obj_log(key, named_g_lctx, ISC_LOG_ERROR,
				    "key '%s': "
				    "invalid initialization method '%s'",
				    namestr, atstr);
			result = ISC_R_FAILURE;
			goto cleanup;
		}
	} else {
		anchortype = TRUSTED;
	}

	isc_buffer_init(&databuf, data, sizeof(data));
	isc_buffer_init(&rrdatabuf, rrdata, sizeof(rrdata));

	*ds = (dns_rdata_ds_t){ .common.rdclass = dns_rdataclass_in,
				.common.rdtype = dns_rdatatype_ds };

	ISC_LINK_INIT(&ds->common, link);

	switch (anchortype) {
	case INIT_DNSKEY:
	case STATIC_DNSKEY:
	case TRUSTED:
		/*
		 * This function should never be reached for view
		 * class other than IN
		 */
		keystruct.common.rdclass = dns_rdataclass_in;
		keystruct.common.rdtype = dns_rdatatype_dnskey;

		/*
		 * The key data in keystruct is not dynamically allocated.
		 */
		keystruct.mctx = NULL;

		ISC_LINK_INIT(&keystruct.common, link);

		if (rdata1 > 0xffff) {
			CHECKM(ISC_R_RANGE, "key flags");
		}
		if (rdata1 & DNS_KEYFLAG_REVOKE) {
			CHECKM(DST_R_BADKEYTYPE, "key flags revoke bit set");
		}
		if (rdata2 > 0xff) {
			CHECKM(ISC_R_RANGE, "key protocol");
		}
		if (rdata3 > 0xff) {
			CHECKM(ISC_R_RANGE, "key algorithm");
		}

		keystruct.flags = (uint16_t)rdata1;
		keystruct.protocol = (uint8_t)rdata2;
		keystruct.algorithm = (uint8_t)rdata3;

		if (!dst_algorithm_supported(keystruct.algorithm)) {
			CHECK(DST_R_UNSUPPORTEDALG);
		}

		datastr = cfg_obj_asstring(cfg_tuple_get(key, "data"));
		CHECK(isc_base64_decodestring(datastr, &databuf));
		isc_buffer_usedregion(&databuf, &r);
		keystruct.datalen = r.length;
		keystruct.data = r.base;

		CHECK(dns_rdata_fromstruct(&rdata, keystruct.common.rdclass,
					   keystruct.common.rdtype, &keystruct,
					   &rrdatabuf));
		CHECK(dns_ds_fromkeyrdata(name, &rdata, DNS_DSDIGEST_SHA256,
					  digest, ds));
		break;

	case INIT_DS:
	case STATIC_DS:
		if (rdata1 > 0xffff) {
			CHECKM(ISC_R_RANGE, "key tag");
		}
		if (rdata2 > 0xff) {
			CHECKM(ISC_R_RANGE, "key algorithm");
		}
		if (rdata3 > 0xff) {
			CHECKM(ISC_R_RANGE, "digest type");
		}

		ds->key_tag = (uint16_t)rdata1;
		ds->algorithm = (uint8_t)rdata2;
		ds->digest_type = (uint8_t)rdata3;

		datastr = cfg_obj_asstring(cfg_tuple_get(key, "data"));
		CHECK(isc_hex_decodestring(datastr, &databuf));
		isc_buffer_usedregion(&databuf, &r);

		switch (ds->digest_type) {
		case DNS_DSDIGEST_SHA1:
			if (r.length != ISC_SHA1_DIGESTLENGTH) {
				CHECK(ISC_R_UNEXPECTEDEND);
			}
			break;
		case DNS_DSDIGEST_SHA256:
			if (r.length != ISC_SHA256_DIGESTLENGTH) {
				CHECK(ISC_R_UNEXPECTEDEND);
			}
			break;
		case DNS_DSDIGEST_SHA384:
			if (r.length != ISC_SHA384_DIGESTLENGTH) {
				CHECK(ISC_R_UNEXPECTEDEND);
			}
			break;
		default:
			cfg_obj_log(key, named_g_lctx, ISC_LOG_ERROR,
				    "key '%s': "
				    "unknown ds digest type %u",
				    namestr, ds->digest_type);
			result = ISC_R_FAILURE;
			goto cleanup;
			break;
		}

		ds->length = r.length;
		ds->digest = digest;
		memmove(ds->digest, r.base, r.length);

		break;

	default:
		UNREACHABLE();
	}

	return (ISC_R_SUCCESS);

cleanup:
	return (result);
}

static void
sfd_add(const dns_name_t *name, void *arg) {
	if (arg != NULL) {
		dns_view_sfd_add(arg, name);
	}
}

/*%
 * Parse 'key' in the context of view configuration 'vconfig'.  If successful,
 * add the key to 'secroots' if both of the following conditions are true:
 *
 *   - 'keyname_match' is NULL or it matches the owner name of 'key',
 *   - support for the algorithm used by 'key' is not disabled by 'resolver'
 *     for the owner name of 'key'.
 *
 * 'managed' is true for managed keys and false for trusted keys.  'mctx' is
 * the memory context to use for allocating memory.
 */
static isc_result_t
process_key(const cfg_obj_t *key, dns_keytable_t *secroots,
	    const dns_name_t *keyname_match, dns_view_t *view, bool managed) {
	dns_fixedname_t fkeyname;
	dns_name_t *keyname = NULL;
	const char *namestr = NULL;
	dns_rdata_ds_t ds;
	isc_result_t result;
	bool initializing = managed;
	unsigned char digest[ISC_MAX_MD_SIZE];
	isc_buffer_t b;

	result = ta_fromconfig(key, &initializing, &namestr, digest, &ds);

	switch (result) {
	case ISC_R_SUCCESS:
		/*
		 * Trust anchor was parsed correctly.
		 */
		isc_buffer_constinit(&b, namestr, strlen(namestr));
		isc_buffer_add(&b, strlen(namestr));
		keyname = dns_fixedname_initname(&fkeyname);
		result = dns_name_fromtext(keyname, &b, dns_rootname, 0, NULL);
		if (result != ISC_R_SUCCESS) {
			return (result);
		}
		break;
	case DST_R_UNSUPPORTEDALG:
	case DST_R_BADKEYTYPE:
		/*
		 * Key was parsed correctly, but it cannot be used; this is not
		 * a fatal error - log a warning about this key being ignored,
		 * but do not prevent any further ones from being processed.
		 */
		cfg_obj_log(key, named_g_lctx, ISC_LOG_WARNING,
			    "ignoring %s for '%s': %s",
			    initializing ? "initial-key" : "static-key",
			    namestr, isc_result_totext(result));
		return (ISC_R_SUCCESS);
	case DST_R_NOCRYPTO:
		/*
		 * Crypto support is not available.
		 */
		cfg_obj_log(key, named_g_lctx, ISC_LOG_ERROR,
			    "ignoring %s for '%s': no crypto support",
			    initializing ? "initial-key" : "static-key",
			    namestr);
		return (result);
	default:
		/*
		 * Something unexpected happened; we have no choice but to
		 * indicate an error so that the configuration loading process
		 * is interrupted.
		 */
		cfg_obj_log(key, named_g_lctx, ISC_LOG_ERROR,
			    "configuring %s for '%s': %s",
			    initializing ? "initial-key" : "static-key",
			    namestr, isc_result_totext(result));
		return (ISC_R_FAILURE);
	}

	/*
	 * If the caller requested to only load keys for a specific name and
	 * the owner name of this key does not match the requested name, do not
	 * load it.
	 */
	if (keyname_match != NULL && !dns_name_equal(keyname_match, keyname)) {
		goto done;
	}

	/*
	 * Ensure that 'resolver' allows using the algorithm of this key for
	 * its owner name.  If it does not, do not load the key and log a
	 * warning, but do not prevent further keys from being processed.
	 */
	if (!dns_resolver_algorithm_supported(view->resolver, keyname,
					      ds.algorithm))
	{
		cfg_obj_log(key, named_g_lctx, ISC_LOG_WARNING,
			    "ignoring %s for '%s': algorithm is disabled",
			    initializing ? "initial-key" : "static-key",
			    namestr);
		goto done;
	}

	/*
	 * Add the key to 'secroots'.  Keys from a "trust-anchors" or
	 * "managed-keys" statement may be either static or initializing
	 * keys. If it's not initializing, we don't want to treat it as
	 * managed, so we use 'initializing' twice here, for both the
	 * 'managed' and 'initializing' arguments to dns_keytable_add().
	 */
	result = dns_keytable_add(secroots, initializing, initializing, keyname,
				  &ds, sfd_add, view);

done:
	return (result);
}

/*
 * Load keys from configuration into key table. If 'keyname' is specified,
 * only load keys matching that name. If 'managed' is true, load the key as
 * an initializing key.
 */
static isc_result_t
load_view_keys(const cfg_obj_t *keys, dns_view_t *view, bool managed,
	       const dns_name_t *keyname) {
	const cfg_listelt_t *elt, *elt2;
	const cfg_obj_t *keylist;
	isc_result_t result;
	dns_keytable_t *secroots = NULL;

	CHECK(dns_view_getsecroots(view, &secroots));

	for (elt = cfg_list_first(keys); elt != NULL; elt = cfg_list_next(elt))
	{
		keylist = cfg_listelt_value(elt);

		for (elt2 = cfg_list_first(keylist); elt2 != NULL;
		     elt2 = cfg_list_next(elt2))
		{
			CHECK(process_key(cfg_listelt_value(elt2), secroots,
					  keyname, view, managed));
		}
	}

cleanup:
	if (secroots != NULL) {
		dns_keytable_detach(&secroots);
	}
	if (result == DST_R_NOCRYPTO) {
		result = ISC_R_SUCCESS;
	}
	return (result);
}

/*%
 * Check whether a key has been successfully loaded.
 */
static bool
keyloaded(dns_view_t *view, const dns_name_t *name) {
	isc_result_t result;
	dns_keytable_t *secroots = NULL;
	dns_keynode_t *keynode = NULL;

	result = dns_view_getsecroots(view, &secroots);
	if (result != ISC_R_SUCCESS) {
		return (false);
	}

	result = dns_keytable_find(secroots, name, &keynode);

	if (keynode != NULL) {
		dns_keynode_detach(&keynode);
	}
	if (secroots != NULL) {
		dns_keytable_detach(&secroots);
	}

	return (result == ISC_R_SUCCESS);
}

/*%
 * Configure DNSSEC keys for a view.
 *
 * The per-view configuration values and the server-global defaults are read
 * from 'vconfig' and 'config'.
 */
static isc_result_t
configure_view_dnsseckeys(dns_view_t *view, const cfg_obj_t *vconfig,
			  const cfg_obj_t *config, const cfg_obj_t *bindkeys,
			  bool auto_root) {
	isc_result_t result = ISC_R_SUCCESS;
	const cfg_obj_t *view_keys = NULL;
	const cfg_obj_t *global_keys = NULL;
	const cfg_obj_t *view_managed_keys = NULL;
	const cfg_obj_t *view_trust_anchors = NULL;
	const cfg_obj_t *global_managed_keys = NULL;
	const cfg_obj_t *global_trust_anchors = NULL;
	const cfg_obj_t *maps[4];
	const cfg_obj_t *voptions = NULL;
	const cfg_obj_t *options = NULL;
	const cfg_obj_t *obj = NULL;
	const char *directory;
	int i = 0;

	/* We don't need trust anchors for the _bind view */
	if (strcmp(view->name, "_bind") == 0 &&
	    view->rdclass == dns_rdataclass_chaos)
	{
		return (ISC_R_SUCCESS);
	}

	if (vconfig != NULL) {
		voptions = cfg_tuple_get(vconfig, "options");
		if (voptions != NULL) {
			(void)cfg_map_get(voptions, "trusted-keys", &view_keys);

			/* managed-keys and trust-anchors are synonyms. */
			(void)cfg_map_get(voptions, "managed-keys",
					  &view_managed_keys);
			(void)cfg_map_get(voptions, "trust-anchors",
					  &view_trust_anchors);

			maps[i++] = voptions;
		}
	}

	if (config != NULL) {
		(void)cfg_map_get(config, "trusted-keys", &global_keys);

		/* managed-keys and trust-anchors are synonyms. */
		(void)cfg_map_get(config, "managed-keys", &global_managed_keys);
		(void)cfg_map_get(config, "trust-anchors",
				  &global_trust_anchors);

		(void)cfg_map_get(config, "options", &options);
		if (options != NULL) {
			maps[i++] = options;
		}
	}

	maps[i++] = named_g_defaults;
	maps[i] = NULL;

	dns_view_initsecroots(view);
	dns_view_initntatable(view, named_g_loopmgr);

	if (auto_root && view->rdclass == dns_rdataclass_in) {
		const cfg_obj_t *builtin_keys = NULL;

		/*
		 * If bind.keys exists and is populated, it overrides
		 * the trust-anchors clause hard-coded in named_g_config.
		 */
		if (bindkeys != NULL) {
			isc_log_write(named_g_lctx, DNS_LOGCATEGORY_SECURITY,
				      NAMED_LOGMODULE_SERVER, ISC_LOG_INFO,
				      "obtaining root key for view %s "
				      "from '%s'",
				      view->name, named_g_server->bindkeysfile);

			(void)cfg_map_get(bindkeys, "trust-anchors",
					  &builtin_keys);

			if (builtin_keys == NULL) {
				isc_log_write(
					named_g_lctx, DNS_LOGCATEGORY_SECURITY,
					NAMED_LOGMODULE_SERVER, ISC_LOG_WARNING,
					"dnssec-validation auto: "
					"WARNING: root zone key "
					"not found");
			}
		}

		if (builtin_keys == NULL) {
			isc_log_write(named_g_lctx, DNS_LOGCATEGORY_SECURITY,
				      NAMED_LOGMODULE_SERVER, ISC_LOG_INFO,
				      "using built-in root key for view %s",
				      view->name);

			(void)cfg_map_get(named_g_config, "trust-anchors",
					  &builtin_keys);
		}

		if (builtin_keys != NULL) {
			CHECK(load_view_keys(builtin_keys, view, true,
					     dns_rootname));
		}

		if (!keyloaded(view, dns_rootname)) {
			isc_log_write(named_g_lctx, DNS_LOGCATEGORY_SECURITY,
				      NAMED_LOGMODULE_SERVER, ISC_LOG_ERROR,
				      "root key not loaded");
			result = ISC_R_FAILURE;
			goto cleanup;
		}
	}

	if (view->rdclass == dns_rdataclass_in) {
		CHECK(load_view_keys(view_keys, view, false, NULL));
		CHECK(load_view_keys(view_trust_anchors, view, true, NULL));
		CHECK(load_view_keys(view_managed_keys, view, true, NULL));

		CHECK(load_view_keys(global_keys, view, false, NULL));
		CHECK(load_view_keys(global_trust_anchors, view, true, NULL));
		CHECK(load_view_keys(global_managed_keys, view, true, NULL));
	}

	/*
	 * Add key zone for managed keys.
	 */
	obj = NULL;
	(void)named_config_get(maps, "managed-keys-directory", &obj);
	directory = (obj != NULL ? cfg_obj_asstring(obj) : NULL);
	if (directory != NULL) {
		result = isc_file_isdirectory(directory);
	}
	if (result != ISC_R_SUCCESS) {
		isc_log_write(named_g_lctx, DNS_LOGCATEGORY_SECURITY,
			      NAMED_LOGMODULE_SERVER, ISC_LOG_ERROR,
			      "invalid managed-keys-directory %s: %s",
			      directory, isc_result_totext(result));
		goto cleanup;
	} else if (directory != NULL) {
		if (!isc_file_isdirwritable(directory)) {
			isc_log_write(named_g_lctx, NAMED_LOGCATEGORY_GENERAL,
				      NAMED_LOGMODULE_SERVER, ISC_LOG_ERROR,
				      "managed-keys-directory '%s' "
				      "is not writable",
				      directory);
			result = ISC_R_NOPERM;
			goto cleanup;
		}
	}

	if (auto_root) {
		CHECK(add_keydata_zone(view, directory, named_g_mctx));
	}

cleanup:
	return (result);
}

static isc_result_t
mustbesecure(const cfg_obj_t *mbs, dns_resolver_t *resolver) {
	const cfg_listelt_t *element;
	const cfg_obj_t *obj;
	const char *str;
	dns_fixedname_t fixed;
	dns_name_t *name;
	bool value;
	isc_result_t result;
	isc_buffer_t b;

	name = dns_fixedname_initname(&fixed);
	for (element = cfg_list_first(mbs); element != NULL;
	     element = cfg_list_next(element))
	{
		obj = cfg_listelt_value(element);
		str = cfg_obj_asstring(cfg_tuple_get(obj, "name"));
		isc_buffer_constinit(&b, str, strlen(str));
		isc_buffer_add(&b, strlen(str));
		CHECK(dns_name_fromtext(name, &b, dns_rootname, 0, NULL));
		value = cfg_obj_asboolean(cfg_tuple_get(obj, "value"));
		CHECK(dns_resolver_setmustbesecure(resolver, name, value));
	}

	result = ISC_R_SUCCESS;

cleanup:
	return (result);
}

/*%
 * Get a dispatch appropriate for the resolver of a given view.
 */
static isc_result_t
get_view_querysource_dispatch(const cfg_obj_t **maps, int af,
			      dns_dispatch_t **dispatchp, bool is_firstview) {
	isc_result_t result = ISC_R_FAILURE;
	dns_dispatch_t *disp = NULL;
	isc_sockaddr_t sa;
	const cfg_obj_t *obj = NULL;

	switch (af) {
	case AF_INET:
		result = named_config_get(maps, "query-source", &obj);
		INSIST(result == ISC_R_SUCCESS);
		break;
	case AF_INET6:
		result = named_config_get(maps, "query-source-v6", &obj);
		INSIST(result == ISC_R_SUCCESS);
		break;
	default:
		UNREACHABLE();
	}

	sa = *(cfg_obj_assockaddr(obj));
	INSIST(isc_sockaddr_pf(&sa) == af);

	/*
	 * If we don't support this address family, we're done!
	 */
	switch (af) {
	case AF_INET:
		result = isc_net_probeipv4();
		break;
	case AF_INET6:
		result = isc_net_probeipv6();
		break;
	default:
		UNREACHABLE();
	}
	if (result != ISC_R_SUCCESS) {
		return (ISC_R_SUCCESS);
	}

	/*
	 * Try to find a dispatcher that we can share.
	 */
	if (isc_sockaddr_getport(&sa) != 0) {
		INSIST(obj != NULL);
		if (is_firstview) {
			cfg_obj_log(obj, named_g_lctx, ISC_LOG_INFO,
				    "using specific query-source port "
				    "suppresses port randomization and can be "
				    "insecure.");
		}
	}

<<<<<<< HEAD
	attrmask = 0;
	attrmask |= DNS_DISPATCHATTR_UDP;
	attrmask |= DNS_DISPATCHATTR_TCP;
	attrmask |= DNS_DISPATCHATTR_IPV4;
	attrmask |= DNS_DISPATCHATTR_IPV6;

	disp = NULL;
	result = dns_dispatch_getudp(named_g_dispatchmgr, named_g_socketmgr,
				     // OQS updated from 4096 to 8192
				     named_g_taskmgr, &sa, 8192,
				     maxdispatchbuffers, 32768, 16411, 16433,
				     attrs, attrmask, &disp);
=======
	result = dns_dispatch_createudp(named_g_dispatchmgr, &sa, &disp);
>>>>>>> 464cf8ce
	if (result != ISC_R_SUCCESS) {
		isc_sockaddr_t any;
		char buf[ISC_SOCKADDR_FORMATSIZE];

		switch (af) {
		case AF_INET:
			isc_sockaddr_any(&any);
			break;
		case AF_INET6:
			isc_sockaddr_any6(&any);
			break;
		}
		if (isc_sockaddr_equal(&sa, &any)) {
			return (ISC_R_SUCCESS);
		}
		isc_sockaddr_format(&sa, buf, sizeof(buf));
		isc_log_write(named_g_lctx, NAMED_LOGCATEGORY_GENERAL,
			      NAMED_LOGMODULE_SERVER, ISC_LOG_ERROR,
			      "could not get query source dispatcher (%s)",
			      buf);
		return (result);
	}

	*dispatchp = disp;

	return (ISC_R_SUCCESS);
}

static isc_result_t
configure_order(dns_order_t *order, const cfg_obj_t *ent) {
	dns_rdataclass_t rdclass;
	dns_rdatatype_t rdtype;
	const cfg_obj_t *obj;
	dns_fixedname_t fixed;
	unsigned int mode = 0;
	const char *str;
	isc_buffer_t b;
	isc_result_t result;
	bool addroot;

	result = named_config_getclass(cfg_tuple_get(ent, "class"),
				       dns_rdataclass_any, &rdclass);
	if (result != ISC_R_SUCCESS) {
		return (result);
	}

	result = named_config_gettype(cfg_tuple_get(ent, "type"),
				      dns_rdatatype_any, &rdtype);
	if (result != ISC_R_SUCCESS) {
		return (result);
	}

	obj = cfg_tuple_get(ent, "name");
	if (cfg_obj_isstring(obj)) {
		str = cfg_obj_asstring(obj);
	} else {
		str = "*";
	}
	addroot = (strcmp(str, "*") == 0);
	isc_buffer_constinit(&b, str, strlen(str));
	isc_buffer_add(&b, strlen(str));
	dns_fixedname_init(&fixed);
	result = dns_name_fromtext(dns_fixedname_name(&fixed), &b, dns_rootname,
				   0, NULL);
	if (result != ISC_R_SUCCESS) {
		return (result);
	}

	obj = cfg_tuple_get(ent, "ordering");
	INSIST(cfg_obj_isstring(obj));
	str = cfg_obj_asstring(obj);
	if (!strcasecmp(str, "fixed")) {
#if DNS_RDATASET_FIXED
		mode = DNS_RDATASETATTR_FIXEDORDER;
#else  /* if DNS_RDATASET_FIXED */
		mode = DNS_RDATASETATTR_CYCLIC;
#endif /* DNS_RDATASET_FIXED */
	} else if (!strcasecmp(str, "random")) {
		mode = DNS_RDATASETATTR_RANDOMIZE;
	} else if (!strcasecmp(str, "cyclic")) {
		mode = DNS_RDATASETATTR_CYCLIC;
	} else if (!strcasecmp(str, "none")) {
		mode = DNS_RDATASETATTR_NONE;
	} else {
		UNREACHABLE();
	}

	/*
	 * "*" should match everything including the root (BIND 8 compat).
	 * As dns_name_matcheswildcard(".", "*.") returns FALSE add a
	 * explicit entry for "." when the name is "*".
	 */
	if (addroot) {
		result = dns_order_add(order, dns_rootname, rdtype, rdclass,
				       mode);
		if (result != ISC_R_SUCCESS) {
			return (result);
		}
	}

	return (dns_order_add(order, dns_fixedname_name(&fixed), rdtype,
			      rdclass, mode));
}

static isc_result_t
configure_peer(const cfg_obj_t *cpeer, isc_mem_t *mctx, dns_peer_t **peerp) {
	isc_netaddr_t na;
	dns_peer_t *peer;
	const cfg_obj_t *obj;
	const char *str;
	isc_result_t result;
	unsigned int prefixlen;

	cfg_obj_asnetprefix(cfg_map_getname(cpeer), &na, &prefixlen);

	peer = NULL;
	result = dns_peer_newprefix(mctx, &na, prefixlen, &peer);
	if (result != ISC_R_SUCCESS) {
		return (result);
	}

	obj = NULL;
	(void)cfg_map_get(cpeer, "bogus", &obj);
	if (obj != NULL) {
		CHECK(dns_peer_setbogus(peer, cfg_obj_asboolean(obj)));
	}

	obj = NULL;
	(void)cfg_map_get(cpeer, "provide-ixfr", &obj);
	if (obj != NULL) {
		CHECK(dns_peer_setprovideixfr(peer, cfg_obj_asboolean(obj)));
	}

	obj = NULL;
	(void)cfg_map_get(cpeer, "request-expire", &obj);
	if (obj != NULL) {
		CHECK(dns_peer_setrequestexpire(peer, cfg_obj_asboolean(obj)));
	}

	obj = NULL;
	(void)cfg_map_get(cpeer, "request-ixfr", &obj);
	if (obj != NULL) {
		CHECK(dns_peer_setrequestixfr(peer, cfg_obj_asboolean(obj)));
	}

	obj = NULL;
	(void)cfg_map_get(cpeer, "request-nsid", &obj);
	if (obj != NULL) {
		CHECK(dns_peer_setrequestnsid(peer, cfg_obj_asboolean(obj)));
	}

	obj = NULL;
	(void)cfg_map_get(cpeer, "send-cookie", &obj);
	if (obj != NULL) {
		CHECK(dns_peer_setsendcookie(peer, cfg_obj_asboolean(obj)));
	}

	obj = NULL;
	(void)cfg_map_get(cpeer, "require-cookie", &obj);
	if (obj != NULL) {
		CHECK(dns_peer_setrequirecookie(peer, cfg_obj_asboolean(obj)));
	}

	obj = NULL;
	(void)cfg_map_get(cpeer, "edns", &obj);
	if (obj != NULL) {
		CHECK(dns_peer_setsupportedns(peer, cfg_obj_asboolean(obj)));
	}

	obj = NULL;
	(void)cfg_map_get(cpeer, "edns-udp-size", &obj);
	if (obj != NULL) {
		uint32_t udpsize = cfg_obj_asuint32(obj);
		if (udpsize < 512U) {
			udpsize = 512U;
		}
		// OQS changed from 4096 to 8192
		if (udpsize > 8192U) {
			udpsize = 8192U;
		}
		CHECK(dns_peer_setudpsize(peer, (uint16_t)udpsize));
	}

	obj = NULL;
	(void)cfg_map_get(cpeer, "edns-version", &obj);
	if (obj != NULL) {
		uint32_t ednsversion = cfg_obj_asuint32(obj);
		if (ednsversion > 255U) {
			ednsversion = 255U;
		}
		CHECK(dns_peer_setednsversion(peer, (uint8_t)ednsversion));
	}

	obj = NULL;
	(void)cfg_map_get(cpeer, "max-udp-size", &obj);
	if (obj != NULL) {
		uint32_t udpsize = cfg_obj_asuint32(obj);
		if (udpsize < 512U) {
			udpsize = 512U;
		}
		// OQS updated to 8192
		if (udpsize > 8192) {
			udpsize = 8192U;
		}
		CHECK(dns_peer_setmaxudp(peer, (uint16_t)udpsize));
	}

	obj = NULL;
	(void)cfg_map_get(cpeer, "padding", &obj);
	if (obj != NULL) {
		uint32_t padding = cfg_obj_asuint32(obj);
		if (padding > 512U) {
			cfg_obj_log(obj, named_g_lctx, ISC_LOG_WARNING,
				    "server padding value cannot "
				    "exceed 512: lowering");
			padding = 512U;
		}
		CHECK(dns_peer_setpadding(peer, (uint16_t)padding));
	}

	obj = NULL;
	(void)cfg_map_get(cpeer, "tcp-only", &obj);
	if (obj != NULL) {
		CHECK(dns_peer_setforcetcp(peer, cfg_obj_asboolean(obj)));
	}

	obj = NULL;
	(void)cfg_map_get(cpeer, "tcp-keepalive", &obj);
	if (obj != NULL) {
		CHECK(dns_peer_settcpkeepalive(peer, cfg_obj_asboolean(obj)));
	}

	obj = NULL;
	(void)cfg_map_get(cpeer, "transfers", &obj);
	if (obj != NULL) {
		CHECK(dns_peer_settransfers(peer, cfg_obj_asuint32(obj)));
	}

	obj = NULL;
	(void)cfg_map_get(cpeer, "transfer-format", &obj);
	if (obj != NULL) {
		str = cfg_obj_asstring(obj);
		if (strcasecmp(str, "many-answers") == 0) {
			CHECK(dns_peer_settransferformat(peer,
							 dns_many_answers));
		} else if (strcasecmp(str, "one-answer") == 0) {
			CHECK(dns_peer_settransferformat(peer, dns_one_answer));
		} else {
			UNREACHABLE();
		}
	}

	obj = NULL;
	(void)cfg_map_get(cpeer, "keys", &obj);
	if (obj != NULL) {
		result = dns_peer_setkeybycharp(peer, cfg_obj_asstring(obj));
		if (result != ISC_R_SUCCESS) {
			goto cleanup;
		}
	}

	obj = NULL;
	if (na.family == AF_INET) {
		(void)cfg_map_get(cpeer, "transfer-source", &obj);
	} else {
		(void)cfg_map_get(cpeer, "transfer-source-v6", &obj);
	}
	if (obj != NULL) {
		result = dns_peer_settransfersource(peer,
						    cfg_obj_assockaddr(obj));
		if (result != ISC_R_SUCCESS) {
			goto cleanup;
		}
	}

	obj = NULL;
	if (na.family == AF_INET) {
		(void)cfg_map_get(cpeer, "notify-source", &obj);
	} else {
		(void)cfg_map_get(cpeer, "notify-source-v6", &obj);
	}
	if (obj != NULL) {
		result = dns_peer_setnotifysource(peer,
						  cfg_obj_assockaddr(obj));
		if (result != ISC_R_SUCCESS) {
			goto cleanup;
		}
	}

	obj = NULL;
	if (na.family == AF_INET) {
		(void)cfg_map_get(cpeer, "query-source", &obj);
	} else {
		(void)cfg_map_get(cpeer, "query-source-v6", &obj);
	}
	if (obj != NULL) {
		result = dns_peer_setquerysource(peer, cfg_obj_assockaddr(obj));
		if (result != ISC_R_SUCCESS) {
			goto cleanup;
		}
	}

	*peerp = peer;
	return (ISC_R_SUCCESS);

cleanup:
	dns_peer_detach(&peer);
	return (result);
}

static isc_result_t
configure_dyndb(const cfg_obj_t *dyndb, isc_mem_t *mctx,
		const dns_dyndbctx_t *dctx) {
	isc_result_t result = ISC_R_SUCCESS;
	const cfg_obj_t *obj;
	const char *name, *library;

	/* Get the name of the dyndb instance and the library path . */
	name = cfg_obj_asstring(cfg_tuple_get(dyndb, "name"));
	library = cfg_obj_asstring(cfg_tuple_get(dyndb, "library"));

	obj = cfg_tuple_get(dyndb, "parameters");
	if (obj != NULL) {
		result = dns_dyndb_load(library, name, cfg_obj_asstring(obj),
					cfg_obj_file(obj), cfg_obj_line(obj),
					mctx, dctx);
	}

	if (result != ISC_R_SUCCESS) {
		isc_log_write(named_g_lctx, NAMED_LOGCATEGORY_GENERAL,
			      NAMED_LOGMODULE_SERVER, ISC_LOG_ERROR,
			      "dynamic database '%s' configuration failed: %s",
			      name, isc_result_totext(result));
	}
	return (result);
}

static isc_result_t
disable_algorithms(const cfg_obj_t *disabled, dns_resolver_t *resolver) {
	isc_result_t result;
	const cfg_obj_t *algorithms;
	const cfg_listelt_t *element;
	const char *str;
	dns_fixedname_t fixed;
	dns_name_t *name;
	isc_buffer_t b;

	name = dns_fixedname_initname(&fixed);
	str = cfg_obj_asstring(cfg_tuple_get(disabled, "name"));
	isc_buffer_constinit(&b, str, strlen(str));
	isc_buffer_add(&b, strlen(str));
	CHECK(dns_name_fromtext(name, &b, dns_rootname, 0, NULL));

	algorithms = cfg_tuple_get(disabled, "algorithms");
	for (element = cfg_list_first(algorithms); element != NULL;
	     element = cfg_list_next(element))
	{
		isc_textregion_t r;
		dns_secalg_t alg;

		r.base = UNCONST(cfg_obj_asstring(cfg_listelt_value(element)));
		r.length = strlen(r.base);

		result = dns_secalg_fromtext(&alg, &r);
		if (result != ISC_R_SUCCESS) {
			uint8_t ui;
			result = isc_parse_uint8(&ui, r.base, 10);
			alg = ui;
		}
		if (result != ISC_R_SUCCESS) {
			cfg_obj_log(cfg_listelt_value(element), named_g_lctx,
				    ISC_LOG_ERROR, "invalid algorithm");
			CHECK(result);
		}
		CHECK(dns_resolver_disable_algorithm(resolver, name, alg));
	}
cleanup:
	return (result);
}

static isc_result_t
disable_ds_digests(const cfg_obj_t *disabled, dns_resolver_t *resolver) {
	isc_result_t result;
	const cfg_obj_t *digests;
	const cfg_listelt_t *element;
	const char *str;
	dns_fixedname_t fixed;
	dns_name_t *name;
	isc_buffer_t b;

	name = dns_fixedname_initname(&fixed);
	str = cfg_obj_asstring(cfg_tuple_get(disabled, "name"));
	isc_buffer_constinit(&b, str, strlen(str));
	isc_buffer_add(&b, strlen(str));
	CHECK(dns_name_fromtext(name, &b, dns_rootname, 0, NULL));

	digests = cfg_tuple_get(disabled, "digests");
	for (element = cfg_list_first(digests); element != NULL;
	     element = cfg_list_next(element))
	{
		isc_textregion_t r;
		dns_dsdigest_t digest;

		r.base = UNCONST(cfg_obj_asstring(cfg_listelt_value(element)));
		r.length = strlen(r.base);

		/* disable_ds_digests handles numeric values. */
		result = dns_dsdigest_fromtext(&digest, &r);
		if (result != ISC_R_SUCCESS) {
			cfg_obj_log(cfg_listelt_value(element), named_g_lctx,
				    ISC_LOG_ERROR, "invalid algorithm");
			CHECK(result);
		}
		CHECK(dns_resolver_disable_ds_digest(resolver, name, digest));
	}
cleanup:
	return (result);
}

static bool
on_disable_list(const cfg_obj_t *disablelist, dns_name_t *zonename) {
	const cfg_listelt_t *element;
	dns_fixedname_t fixed;
	dns_name_t *name;
	isc_result_t result;
	const cfg_obj_t *value;
	const char *str;
	isc_buffer_t b;

	name = dns_fixedname_initname(&fixed);

	for (element = cfg_list_first(disablelist); element != NULL;
	     element = cfg_list_next(element))
	{
		value = cfg_listelt_value(element);
		str = cfg_obj_asstring(value);
		isc_buffer_constinit(&b, str, strlen(str));
		isc_buffer_add(&b, strlen(str));
		result = dns_name_fromtext(name, &b, dns_rootname, 0, NULL);
		RUNTIME_CHECK(result == ISC_R_SUCCESS);
		if (dns_name_equal(name, zonename)) {
			return (true);
		}
	}
	return (false);
}

static isc_result_t
check_dbtype(dns_zone_t *zone, unsigned int dbtypec, const char **dbargv,
	     isc_mem_t *mctx) {
	char **argv = NULL;
	unsigned int i;
	isc_result_t result = ISC_R_SUCCESS;

	CHECK(dns_zone_getdbtype(zone, &argv, mctx));

	/*
	 * Check that all the arguments match.
	 */
	for (i = 0; i < dbtypec; i++) {
		if (argv[i] == NULL || strcmp(argv[i], dbargv[i]) != 0) {
			CHECK(ISC_R_FAILURE);
		}
	}

	/*
	 * Check that there are not extra arguments.
	 */
	if (i == dbtypec && argv[i] != NULL) {
		result = ISC_R_FAILURE;
	}

cleanup:
	isc_mem_free(mctx, argv);
	return (result);
}

static void
setquerystats(dns_zone_t *zone, isc_mem_t *mctx, dns_zonestat_level_t level) {
	isc_stats_t *zoneqrystats;

	dns_zone_setstatlevel(zone, level);

	zoneqrystats = NULL;
	if (level == dns_zonestat_full) {
		isc_stats_create(mctx, &zoneqrystats, ns_statscounter_max);
	}
	dns_zone_setrequeststats(zone, zoneqrystats);
	if (zoneqrystats != NULL) {
		isc_stats_detach(&zoneqrystats);
	}
}

static named_cache_t *
cachelist_find(named_cachelist_t *cachelist, const char *cachename,
	       dns_rdataclass_t rdclass) {
	named_cache_t *nsc;

	for (nsc = ISC_LIST_HEAD(*cachelist); nsc != NULL;
	     nsc = ISC_LIST_NEXT(nsc, link))
	{
		if (nsc->rdclass == rdclass &&
		    strcmp(dns_cache_getname(nsc->cache), cachename) == 0)
		{
			return (nsc);
		}
	}

	return (NULL);
}

static bool
cache_reusable(dns_view_t *originview, dns_view_t *view,
	       bool new_zero_no_soattl) {
	if (originview->rdclass != view->rdclass ||
	    originview->checknames != view->checknames ||
	    dns_resolver_getzeronosoattl(originview->resolver) !=
		    new_zero_no_soattl ||
	    originview->acceptexpired != view->acceptexpired ||
	    originview->enablevalidation != view->enablevalidation ||
	    originview->maxcachettl != view->maxcachettl ||
	    originview->maxncachettl != view->maxncachettl)
	{
		return (false);
	}

	return (true);
}

static bool
cache_sharable(dns_view_t *originview, dns_view_t *view,
	       bool new_zero_no_soattl, uint64_t new_max_cache_size,
	       uint32_t new_stale_ttl, uint32_t new_stale_refresh_time) {
	/*
	 * If the cache cannot even reused for the same view, it cannot be
	 * shared with other views.
	 */
	if (!cache_reusable(originview, view, new_zero_no_soattl)) {
		return (false);
	}

	/*
	 * Check other cache related parameters that must be consistent among
	 * the sharing views.
	 */
	if (dns_cache_getservestalettl(originview->cache) != new_stale_ttl ||
	    dns_cache_getservestalerefresh(originview->cache) !=
		    new_stale_refresh_time ||
	    dns_cache_getcachesize(originview->cache) != new_max_cache_size)
	{
		return (false);
	}

	return (true);
}

/*
 * Callback from DLZ configure when the driver sets up a writeable zone
 */
static isc_result_t
dlzconfigure_callback(dns_view_t *view, dns_dlzdb_t *dlzdb, dns_zone_t *zone) {
	dns_name_t *origin = dns_zone_getorigin(zone);
	dns_rdataclass_t zclass = view->rdclass;
	isc_result_t result;

	result = dns_zonemgr_managezone(named_g_server->zonemgr, zone);
	if (result != ISC_R_SUCCESS) {
		return (result);
	}
	dns_zone_setstats(zone, named_g_server->zonestats);

	return (named_zone_configure_writeable_dlz(dlzdb, zone, zclass,
						   origin));
}

static isc_result_t
dns64_reverse(dns_view_t *view, isc_mem_t *mctx, isc_netaddr_t *na,
	      unsigned int prefixlen, const char *server, const char *contact) {
	char reverse[48 + sizeof("ip6.arpa.")] = { 0 };
	char buf[sizeof("x.x.")];
	const char *dns64_dbtype[4] = { "_dns64", "dns64", ".", "." };
	const char *sep = ": view ";
	const char *viewname = view->name;
	const unsigned char *s6;
	dns_fixedname_t fixed;
	dns_name_t *name;
	dns_zone_t *zone = NULL;
	int dns64_dbtypec = 4;
	isc_buffer_t b;
	isc_result_t result;

	REQUIRE(prefixlen == 32 || prefixlen == 40 || prefixlen == 48 ||
		prefixlen == 56 || prefixlen == 64 || prefixlen == 96);

	if (!strcmp(viewname, "_default")) {
		sep = "";
		viewname = "";
	}

	/*
	 * Construct the reverse name of the zone.
	 */
	s6 = na->type.in6.s6_addr;
	while (prefixlen > 0) {
		prefixlen -= 8;
		snprintf(buf, sizeof(buf), "%x.%x.", s6[prefixlen / 8] & 0xf,
			 (s6[prefixlen / 8] >> 4) & 0xf);
		strlcat(reverse, buf, sizeof(reverse));
	}
	strlcat(reverse, "ip6.arpa.", sizeof(reverse));

	/*
	 * Create the actual zone.
	 */
	if (server != NULL) {
		dns64_dbtype[2] = server;
	}
	if (contact != NULL) {
		dns64_dbtype[3] = contact;
	}
	name = dns_fixedname_initname(&fixed);
	isc_buffer_constinit(&b, reverse, strlen(reverse));
	isc_buffer_add(&b, strlen(reverse));
	CHECK(dns_name_fromtext(name, &b, dns_rootname, 0, NULL));
	dns_zone_create(&zone, mctx, 0);
	CHECK(dns_zone_setorigin(zone, name));
	dns_zone_setview(zone, view);
	CHECK(dns_zonemgr_managezone(named_g_server->zonemgr, zone));
	dns_zone_setclass(zone, view->rdclass);
	dns_zone_settype(zone, dns_zone_primary);
	dns_zone_setstats(zone, named_g_server->zonestats);
	dns_zone_setdbtype(zone, dns64_dbtypec, dns64_dbtype);
	if (view->queryacl != NULL) {
		dns_zone_setqueryacl(zone, view->queryacl);
	}
	if (view->queryonacl != NULL) {
		dns_zone_setqueryonacl(zone, view->queryonacl);
	}
	dns_zone_setdialup(zone, dns_dialuptype_no);
	dns_zone_setcheckdstype(zone, dns_checkdstype_no);
	dns_zone_setnotifytype(zone, dns_notifytype_no);
	dns_zone_setoption(zone, DNS_ZONEOPT_NOCHECKNS, true);
	setquerystats(zone, mctx, dns_zonestat_none);
	CHECK(dns_view_addzone(view, zone));
	isc_log_write(named_g_lctx, NAMED_LOGCATEGORY_GENERAL,
		      NAMED_LOGMODULE_SERVER, ISC_LOG_INFO,
		      "dns64 reverse zone%s%s: %s", sep, viewname, reverse);

cleanup:
	if (zone != NULL) {
		dns_zone_detach(&zone);
	}
	return (result);
}

#ifdef USE_DNSRPS
typedef struct conf_dnsrps_ctx conf_dnsrps_ctx_t;
struct conf_dnsrps_ctx {
	isc_result_t result;
	char *cstr;
	size_t cstr_size;
	isc_mem_t *mctx;
};

/*
 * Add to the DNSRPS configuration string.
 */
static bool
conf_dnsrps_sadd(conf_dnsrps_ctx_t *ctx, const char *p, ...) {
	size_t new_len, cur_len, new_cstr_size;
	char *new_cstr;
	va_list args;

	if (ctx->cstr == NULL) {
		ctx->cstr = isc_mem_get(ctx->mctx, 256);
		ctx->cstr[0] = '\0';
		ctx->cstr_size = 256;
	}

	cur_len = strlen(ctx->cstr);
	va_start(args, p);
	new_len = vsnprintf(ctx->cstr + cur_len, ctx->cstr_size - cur_len, p,
			    args) +
		  1;
	va_end(args);

	if (cur_len + new_len <= ctx->cstr_size) {
		return (true);
	}

	new_cstr_size = ((cur_len + new_len) / 256 + 1) * 256;
	new_cstr = isc_mem_get(ctx->mctx, new_cstr_size);

	memmove(new_cstr, ctx->cstr, cur_len);
	isc_mem_put(ctx->mctx, ctx->cstr, ctx->cstr_size);
	ctx->cstr_size = new_cstr_size;
	ctx->cstr = new_cstr;

	/* cannot use args twice after a single va_start()on some systems */
	va_start(args, p);
	vsnprintf(ctx->cstr + cur_len, ctx->cstr_size - cur_len, p, args);
	va_end(args);
	return (true);
}

/*
 * Get a DNSRPS configuration value using the global and view options
 * for the default.  Return false upon failure.
 */
static bool
conf_dnsrps_get(const cfg_obj_t **sub_obj, const cfg_obj_t **maps,
		const cfg_obj_t *obj, const char *name,
		conf_dnsrps_ctx_t *ctx) {
	if (ctx != NULL && ctx->result != ISC_R_SUCCESS) {
		*sub_obj = NULL;
		return (false);
	}

	*sub_obj = cfg_tuple_get(obj, name);
	if (cfg_obj_isvoid(*sub_obj)) {
		*sub_obj = NULL;
		if (maps != NULL &&
		    ISC_R_SUCCESS != named_config_get(maps, name, sub_obj))
		{
			*sub_obj = NULL;
		}
	}
	return (true);
}

/*
 * Handle a DNSRPS boolean configuration value with the global and view
 * options providing the default.
 */
static void
conf_dnsrps_yes_no(const cfg_obj_t *obj, const char *name,
		   conf_dnsrps_ctx_t *ctx) {
	const cfg_obj_t *sub_obj;

	if (!conf_dnsrps_get(&sub_obj, NULL, obj, name, ctx)) {
		return;
	}
	if (sub_obj == NULL) {
		return;
	}
	if (ctx == NULL) {
		cfg_obj_log(obj, named_g_lctx, ISC_LOG_ERROR,
			    "\"%s\" without \"dnsrps-enable yes\"", name);
		return;
	}

	conf_dnsrps_sadd(ctx, " %s %s", name,
			 cfg_obj_asboolean(sub_obj) ? "yes" : "no");
}

static void
conf_dnsrps_num(const cfg_obj_t *obj, const char *name,
		conf_dnsrps_ctx_t *ctx) {
	const cfg_obj_t *sub_obj;

	if (!conf_dnsrps_get(&sub_obj, NULL, obj, name, ctx)) {
		return;
	}
	if (sub_obj == NULL) {
		return;
	}
	if (ctx == NULL) {
		cfg_obj_log(obj, named_g_lctx, ISC_LOG_ERROR,
			    "\"%s\" without \"dnsrps-enable yes\"", name);
		return;
	}

	if (cfg_obj_isduration(sub_obj)) {
		conf_dnsrps_sadd(ctx, " %s %d", name,
				 cfg_obj_asduration(sub_obj));
	} else {
		conf_dnsrps_sadd(ctx, " %s %d", name,
				 cfg_obj_asuint32(sub_obj));
	}
}

/*
 * Convert the parsed RPZ configuration statement to a string for
 * dns_rpz_new_zones().
 */
static isc_result_t
conf_dnsrps(dns_view_t *view, const cfg_obj_t **maps, bool nsip_enabled,
	    bool nsdname_enabled, dns_rpz_zbits_t *nsip_on,
	    dns_rpz_zbits_t *nsdname_on, char **rps_cstr, size_t *rps_cstr_size,
	    const cfg_obj_t *rpz_obj, const cfg_listelt_t *zone_element) {
	conf_dnsrps_ctx_t ctx;
	const cfg_obj_t *zone_obj, *obj;
	dns_rpz_num_t rpz_num;
	bool on;
	const char *s;

	memset(&ctx, 0, sizeof(ctx));
	ctx.result = ISC_R_SUCCESS;
	ctx.mctx = view->mctx;

	for (rpz_num = 0; zone_element != NULL && ctx.result == ISC_R_SUCCESS;
	     ++rpz_num)
	{
		zone_obj = cfg_listelt_value(zone_element);

		s = cfg_obj_asstring(cfg_tuple_get(zone_obj, "zone name"));
		conf_dnsrps_sadd(&ctx, "zone \"%s\"", s);

		obj = cfg_tuple_get(zone_obj, "policy");
		if (!cfg_obj_isvoid(obj)) {
			s = cfg_obj_asstring(cfg_tuple_get(obj, "policy name"));
			conf_dnsrps_sadd(&ctx, " policy %s", s);
			if (strcasecmp(s, "cname") == 0) {
				s = cfg_obj_asstring(
					cfg_tuple_get(obj, "cname"));
				conf_dnsrps_sadd(&ctx, " %s", s);
			}
		}

		conf_dnsrps_yes_no(zone_obj, "recursive-only", &ctx);
		conf_dnsrps_yes_no(zone_obj, "log", &ctx);
		conf_dnsrps_num(zone_obj, "max-policy-ttl", &ctx);
		obj = cfg_tuple_get(rpz_obj, "nsip-enable");
		if (!cfg_obj_isvoid(obj)) {
			if (cfg_obj_asboolean(obj)) {
				*nsip_on |= DNS_RPZ_ZBIT(rpz_num);
			} else {
				*nsip_on &= ~DNS_RPZ_ZBIT(rpz_num);
			}
		}
		on = ((*nsip_on & DNS_RPZ_ZBIT(rpz_num)) != 0);
		if (nsip_enabled != on) {
			conf_dnsrps_sadd(&ctx, on ? " nsip-enable yes "
						  : " nsip-enable no ");
		}
		obj = cfg_tuple_get(rpz_obj, "nsdname-enable");
		if (!cfg_obj_isvoid(obj)) {
			if (cfg_obj_asboolean(obj)) {
				*nsdname_on |= DNS_RPZ_ZBIT(rpz_num);
			} else {
				*nsdname_on &= ~DNS_RPZ_ZBIT(rpz_num);
			}
		}
		on = ((*nsdname_on & DNS_RPZ_ZBIT(rpz_num)) != 0);
		if (nsdname_enabled != on) {
			conf_dnsrps_sadd(&ctx, on ? " nsdname-enable yes "
						  : " nsdname-enable no ");
		}
		conf_dnsrps_sadd(&ctx, ";\n");
		zone_element = cfg_list_next(zone_element);
	}

	conf_dnsrps_yes_no(rpz_obj, "recursive-only", &ctx);
	conf_dnsrps_num(rpz_obj, "max-policy-ttl", &ctx);
	conf_dnsrps_num(rpz_obj, "min-ns-dots", &ctx);
	conf_dnsrps_yes_no(rpz_obj, "qname-wait-recurse", &ctx);
	conf_dnsrps_yes_no(rpz_obj, "break-dnssec", &ctx);
	if (!nsip_enabled) {
		conf_dnsrps_sadd(&ctx, " nsip-enable no ");
	}
	if (!nsdname_enabled) {
		conf_dnsrps_sadd(&ctx, " nsdname-enable no ");
	}

	/*
	 * Get the general dnsrpzd parameters from the response-policy
	 * statement in the view and the general options.
	 */
	if (conf_dnsrps_get(&obj, maps, rpz_obj, "dnsrps-options", &ctx) &&
	    obj != NULL)
	{
		conf_dnsrps_sadd(&ctx, " %s\n", cfg_obj_asstring(obj));
	}

	if (ctx.result == ISC_R_SUCCESS) {
		*rps_cstr = ctx.cstr;
		*rps_cstr_size = ctx.cstr_size;
	} else {
		if (ctx.cstr != NULL) {
			isc_mem_put(ctx.mctx, ctx.cstr, ctx.cstr_size);
		}
		*rps_cstr = NULL;
		*rps_cstr_size = 0;
	}
	return (ctx.result);
}
#endif /* ifdef USE_DNSRPS */

static isc_result_t
configure_rpz_name(dns_view_t *view, const cfg_obj_t *obj, dns_name_t *name,
		   const char *str, const char *msg) {
	isc_result_t result;

	result = dns_name_fromstring(name, str, dns_rootname, DNS_NAME_DOWNCASE,
				     view->mctx);
	if (result != ISC_R_SUCCESS) {
		cfg_obj_log(obj, named_g_lctx, DNS_RPZ_ERROR_LEVEL,
			    "invalid %s '%s'", msg, str);
	}
	return (result);
}

static isc_result_t
configure_rpz_name2(dns_view_t *view, const cfg_obj_t *obj, dns_name_t *name,
		    const char *str, const dns_name_t *origin) {
	isc_result_t result;

	result = dns_name_fromstring(name, str, origin, DNS_NAME_DOWNCASE,
				     view->mctx);
	if (result != ISC_R_SUCCESS) {
		cfg_obj_log(obj, named_g_lctx, DNS_RPZ_ERROR_LEVEL,
			    "invalid zone '%s'", str);
	}
	return (result);
}

static isc_result_t
configure_rpz_zone(dns_view_t *view, const cfg_listelt_t *element,
		   bool recursive_only_default, bool add_soa_default,
		   dns_ttl_t ttl_default, uint32_t minupdateinterval_default,
		   const dns_rpz_zone_t *old, bool *old_rpz_okp) {
	const cfg_obj_t *rpz_obj, *obj;
	const char *str;
	dns_rpz_zone_t *zone = NULL;
	isc_result_t result;
	dns_rpz_num_t rpz_num;

	REQUIRE(old != NULL || !*old_rpz_okp);

	rpz_obj = cfg_listelt_value(element);

	if (view->rpzs->p.num_zones >= DNS_RPZ_MAX_ZONES) {
		cfg_obj_log(rpz_obj, named_g_lctx, DNS_RPZ_ERROR_LEVEL,
			    "limit of %d response policy zones exceeded",
			    DNS_RPZ_MAX_ZONES);
		return (ISC_R_FAILURE);
	}

	result = dns_rpz_new_zone(view->rpzs, &zone);
	if (result != ISC_R_SUCCESS) {
		cfg_obj_log(rpz_obj, named_g_lctx, DNS_RPZ_ERROR_LEVEL,
			    "Error creating new RPZ zone : %s",
			    isc_result_totext(result));
		return (result);
	}

	obj = cfg_tuple_get(rpz_obj, "recursive-only");
	if (cfg_obj_isvoid(obj) ? recursive_only_default
				: cfg_obj_asboolean(obj))
	{
		view->rpzs->p.no_rd_ok &= ~DNS_RPZ_ZBIT(zone->num);
	} else {
		view->rpzs->p.no_rd_ok |= DNS_RPZ_ZBIT(zone->num);
	}

	obj = cfg_tuple_get(rpz_obj, "log");
	if (!cfg_obj_isvoid(obj) && !cfg_obj_asboolean(obj)) {
		view->rpzs->p.no_log |= DNS_RPZ_ZBIT(zone->num);
	} else {
		view->rpzs->p.no_log &= ~DNS_RPZ_ZBIT(zone->num);
	}

	obj = cfg_tuple_get(rpz_obj, "max-policy-ttl");
	if (cfg_obj_isduration(obj)) {
		zone->max_policy_ttl = cfg_obj_asduration(obj);
	} else {
		zone->max_policy_ttl = ttl_default;
	}
	if (*old_rpz_okp && zone->max_policy_ttl != old->max_policy_ttl) {
		*old_rpz_okp = false;
	}

	obj = cfg_tuple_get(rpz_obj, "min-update-interval");
	if (cfg_obj_isduration(obj)) {
		zone->min_update_interval = cfg_obj_asduration(obj);
	} else {
		zone->min_update_interval = minupdateinterval_default;
	}
	if (*old_rpz_okp &&
	    zone->min_update_interval != old->min_update_interval)
	{
		*old_rpz_okp = false;
	}

	str = cfg_obj_asstring(cfg_tuple_get(rpz_obj, "zone name"));
	result = configure_rpz_name(view, rpz_obj, &zone->origin, str, "zone");
	if (result != ISC_R_SUCCESS) {
		return (result);
	}
	if (dns_name_equal(&zone->origin, dns_rootname)) {
		cfg_obj_log(rpz_obj, named_g_lctx, DNS_RPZ_ERROR_LEVEL,
			    "invalid zone name '%s'", str);
		return (DNS_R_EMPTYLABEL);
	}
	if (!view->rpzs->p.dnsrps_enabled) {
		for (rpz_num = 0; rpz_num < view->rpzs->p.num_zones - 1;
		     ++rpz_num)
		{
			if (dns_name_equal(&view->rpzs->zones[rpz_num]->origin,
					   &zone->origin))
			{
				cfg_obj_log(rpz_obj, named_g_lctx,
					    DNS_RPZ_ERROR_LEVEL,
					    "duplicate '%s'", str);
				result = DNS_R_DUPLICATE;
				return (result);
			}
		}
	}
	if (*old_rpz_okp && !dns_name_equal(&old->origin, &zone->origin)) {
		*old_rpz_okp = false;
	}

	result = configure_rpz_name2(view, rpz_obj, &zone->client_ip,
				     DNS_RPZ_CLIENT_IP_ZONE, &zone->origin);
	if (result != ISC_R_SUCCESS) {
		return (result);
	}

	result = configure_rpz_name2(view, rpz_obj, &zone->ip, DNS_RPZ_IP_ZONE,
				     &zone->origin);
	if (result != ISC_R_SUCCESS) {
		return (result);
	}

	result = configure_rpz_name2(view, rpz_obj, &zone->nsdname,
				     DNS_RPZ_NSDNAME_ZONE, &zone->origin);
	if (result != ISC_R_SUCCESS) {
		return (result);
	}

	result = configure_rpz_name2(view, rpz_obj, &zone->nsip,
				     DNS_RPZ_NSIP_ZONE, &zone->origin);
	if (result != ISC_R_SUCCESS) {
		return (result);
	}

	result = configure_rpz_name(view, rpz_obj, &zone->passthru,
				    DNS_RPZ_PASSTHRU_NAME, "name");
	if (result != ISC_R_SUCCESS) {
		return (result);
	}

	result = configure_rpz_name(view, rpz_obj, &zone->drop,
				    DNS_RPZ_DROP_NAME, "name");
	if (result != ISC_R_SUCCESS) {
		return (result);
	}

	result = configure_rpz_name(view, rpz_obj, &zone->tcp_only,
				    DNS_RPZ_TCP_ONLY_NAME, "name");
	if (result != ISC_R_SUCCESS) {
		return (result);
	}

	obj = cfg_tuple_get(rpz_obj, "policy");
	if (cfg_obj_isvoid(obj)) {
		zone->policy = DNS_RPZ_POLICY_GIVEN;
	} else {
		str = cfg_obj_asstring(cfg_tuple_get(obj, "policy name"));
		zone->policy = dns_rpz_str2policy(str);
		INSIST(zone->policy != DNS_RPZ_POLICY_ERROR);
		if (zone->policy == DNS_RPZ_POLICY_CNAME) {
			str = cfg_obj_asstring(cfg_tuple_get(obj, "cname"));
			result = configure_rpz_name(view, rpz_obj, &zone->cname,
						    str, "cname");
			if (result != ISC_R_SUCCESS) {
				return (result);
			}
		}
	}
	if (*old_rpz_okp && (zone->policy != old->policy ||
			     !dns_name_equal(&old->cname, &zone->cname)))
	{
		*old_rpz_okp = false;
	}

	obj = cfg_tuple_get(rpz_obj, "ede");
	if (!cfg_obj_isstring(obj)) {
		zone->ede = 0;
	} else {
		str = cfg_obj_asstring(obj);
		zone->ede = dns_rpz_str2ede(str);
		INSIST(zone->ede != UINT16_MAX);
	}
	if (*old_rpz_okp && zone->ede != old->ede) {
		*old_rpz_okp = false;
	}

	obj = cfg_tuple_get(rpz_obj, "add-soa");
	if (cfg_obj_isvoid(obj)) {
		zone->addsoa = add_soa_default;
	} else {
		zone->addsoa = cfg_obj_asboolean(obj);
	}
	if (*old_rpz_okp && zone->addsoa != old->addsoa) {
		*old_rpz_okp = false;
	}

	return (ISC_R_SUCCESS);
}

static isc_result_t
configure_rpz(dns_view_t *view, dns_view_t *pview, const cfg_obj_t **maps,
	      const cfg_obj_t *rpz_obj, bool *old_rpz_okp) {
	bool dnsrps_enabled;
	const cfg_listelt_t *zone_element;
	char *rps_cstr;
	size_t rps_cstr_size;
	const cfg_obj_t *sub_obj;
	bool recursive_only_default, add_soa_default;
	bool nsip_enabled, nsdname_enabled;
	dns_rpz_zbits_t nsip_on, nsdname_on;
	dns_ttl_t ttl_default;
	uint32_t minupdateinterval_default;
	dns_rpz_zones_t *zones;
	const dns_rpz_zones_t *old;
	bool pview_must_detach = false;
	const dns_rpz_zone_t *old_zone;
	isc_result_t result;
	int i;

	*old_rpz_okp = false;

	zone_element = cfg_list_first(cfg_tuple_get(rpz_obj, "zone list"));
	if (zone_element == NULL) {
		return (ISC_R_SUCCESS);
	}

	nsip_enabled = true;
	sub_obj = cfg_tuple_get(rpz_obj, "nsip-enable");
	if (!cfg_obj_isvoid(sub_obj)) {
		nsip_enabled = cfg_obj_asboolean(sub_obj);
	}
	nsip_on = nsip_enabled ? DNS_RPZ_ALL_ZBITS : 0;

	nsdname_enabled = true;
	sub_obj = cfg_tuple_get(rpz_obj, "nsdname-enable");
	if (!cfg_obj_isvoid(sub_obj)) {
		nsdname_enabled = cfg_obj_asboolean(sub_obj);
	}
	nsdname_on = nsdname_enabled ? DNS_RPZ_ALL_ZBITS : 0;

	/*
	 * "dnsrps-enable yes|no" can be either a global or response-policy
	 * clause.
	 */
	dnsrps_enabled = false;
	rps_cstr = NULL;
	rps_cstr_size = 0;
	sub_obj = NULL;
	(void)named_config_get(maps, "dnsrps-enable", &sub_obj);
	if (sub_obj != NULL) {
		dnsrps_enabled = cfg_obj_asboolean(sub_obj);
	}
	sub_obj = cfg_tuple_get(rpz_obj, "dnsrps-enable");
	if (!cfg_obj_isvoid(sub_obj)) {
		dnsrps_enabled = cfg_obj_asboolean(sub_obj);
	}
#ifndef USE_DNSRPS
	if (dnsrps_enabled) {
		cfg_obj_log(rpz_obj, named_g_lctx, DNS_RPZ_ERROR_LEVEL,
			    "\"dnsrps-enable yes\" but"
			    " without `./configure --enable-dnsrps`");
		return (ISC_R_FAILURE);
	}
#else  /* ifndef USE_DNSRPS */
	if (dnsrps_enabled) {
		if (librpz == NULL) {
			cfg_obj_log(rpz_obj, named_g_lctx, DNS_RPZ_ERROR_LEVEL,
				    "\"dnsrps-enable yes\" but %s",
				    librpz_lib_open_emsg.c);
			return (ISC_R_FAILURE);
		}

		/*
		 * Generate the DNS Response Policy Service
		 * configuration string.
		 */
		result = conf_dnsrps(view, maps, nsip_enabled, nsdname_enabled,
				     &nsip_on, &nsdname_on, &rps_cstr,
				     &rps_cstr_size, rpz_obj, zone_element);
		if (result != ISC_R_SUCCESS) {
			return (result);
		}
	}
#endif /* ifndef USE_DNSRPS */

	result = dns_rpz_new_zones(view->mctx, named_g_loopmgr, rps_cstr,
				   rps_cstr_size, &view->rpzs);
	if (result != ISC_R_SUCCESS) {
		return (result);
	}

	zones = view->rpzs;

	zones->p.nsip_on = nsip_on;
	zones->p.nsdname_on = nsdname_on;

	sub_obj = cfg_tuple_get(rpz_obj, "recursive-only");
	if (!cfg_obj_isvoid(sub_obj) && !cfg_obj_asboolean(sub_obj)) {
		recursive_only_default = false;
	} else {
		recursive_only_default = true;
	}

	sub_obj = cfg_tuple_get(rpz_obj, "add-soa");
	if (!cfg_obj_isvoid(sub_obj) && !cfg_obj_asboolean(sub_obj)) {
		add_soa_default = false;
	} else {
		add_soa_default = true;
	}

	sub_obj = cfg_tuple_get(rpz_obj, "break-dnssec");
	if (!cfg_obj_isvoid(sub_obj) && cfg_obj_asboolean(sub_obj)) {
		zones->p.break_dnssec = true;
	} else {
		zones->p.break_dnssec = false;
	}

	sub_obj = cfg_tuple_get(rpz_obj, "max-policy-ttl");
	if (cfg_obj_isduration(sub_obj)) {
		ttl_default = cfg_obj_asduration(sub_obj);
	} else {
		ttl_default = DNS_RPZ_MAX_TTL_DEFAULT;
	}

	sub_obj = cfg_tuple_get(rpz_obj, "min-update-interval");
	if (cfg_obj_isduration(sub_obj)) {
		minupdateinterval_default = cfg_obj_asduration(sub_obj);
	} else {
		minupdateinterval_default = DNS_RPZ_MINUPDATEINTERVAL_DEFAULT;
	}

	sub_obj = cfg_tuple_get(rpz_obj, "min-ns-dots");
	if (cfg_obj_isuint32(sub_obj)) {
		zones->p.min_ns_labels = cfg_obj_asuint32(sub_obj) + 1;
	} else {
		zones->p.min_ns_labels = 2;
	}

	sub_obj = cfg_tuple_get(rpz_obj, "qname-wait-recurse");
	if (cfg_obj_isvoid(sub_obj) || cfg_obj_asboolean(sub_obj)) {
		zones->p.qname_wait_recurse = true;
	} else {
		zones->p.qname_wait_recurse = false;
	}

	sub_obj = cfg_tuple_get(rpz_obj, "nsdname-wait-recurse");
	if (cfg_obj_isvoid(sub_obj) || cfg_obj_asboolean(sub_obj)) {
		zones->p.nsdname_wait_recurse = true;
	} else {
		zones->p.nsdname_wait_recurse = false;
	}

	sub_obj = cfg_tuple_get(rpz_obj, "nsip-wait-recurse");
	if (cfg_obj_isvoid(sub_obj) || cfg_obj_asboolean(sub_obj)) {
		zones->p.nsip_wait_recurse = true;
	} else {
		zones->p.nsip_wait_recurse = false;
	}

	if (pview != NULL) {
		old = pview->rpzs;
	} else {
		result = dns_viewlist_find(&named_g_server->viewlist,
					   view->name, view->rdclass, &pview);
		if (result == ISC_R_SUCCESS) {
			pview_must_detach = true;
			old = pview->rpzs;
		} else {
			old = NULL;
		}
	}

	if (old == NULL) {
		*old_rpz_okp = false;
	} else {
		*old_rpz_okp = true;
	}

	for (i = 0; zone_element != NULL;
	     ++i, zone_element = cfg_list_next(zone_element))
	{
		INSIST(!*old_rpz_okp || old != NULL);
		if (*old_rpz_okp && i < old->p.num_zones) {
			old_zone = old->zones[i];
		} else {
			*old_rpz_okp = false;
			old_zone = NULL;
		}
		result = configure_rpz_zone(
			view, zone_element, recursive_only_default,
			add_soa_default, ttl_default, minupdateinterval_default,
			old_zone, old_rpz_okp);
		if (result != ISC_R_SUCCESS) {
			if (pview_must_detach) {
				dns_view_detach(&pview);
			}
			return (result);
		}
	}

	/*
	 * If this is a reloading and the parameters and list of policy
	 * zones are unchanged, then use the same policy data.
	 * Data for individual zones that must be reloaded will be merged.
	 */
	if (*old_rpz_okp) {
		if (old != NULL &&
		    memcmp(&old->p, &zones->p, sizeof(zones->p)) != 0)
		{
			*old_rpz_okp = false;
		} else if ((old == NULL || old->rps_cstr == NULL) !=
			   (zones->rps_cstr == NULL))
		{
			*old_rpz_okp = false;
		} else if (old != NULL && zones->rps_cstr != NULL &&
			   strcmp(old->rps_cstr, zones->rps_cstr) != 0)
		{
			*old_rpz_okp = false;
		}
	}

	if (*old_rpz_okp) {
		dns_rpz_shutdown_rpzs(view->rpzs);
		dns_rpz_detach_rpzs(&view->rpzs);
		dns_rpz_attach_rpzs(pview->rpzs, &view->rpzs);
		dns_rpz_detach_rpzs(&pview->rpzs);
	} else if (old != NULL && pview != NULL) {
		++pview->rpzs->rpz_ver;
		view->rpzs->rpz_ver = pview->rpzs->rpz_ver;
		cfg_obj_log(rpz_obj, named_g_lctx, DNS_RPZ_DEBUG_LEVEL1,
			    "updated RPZ policy: version %d",
			    view->rpzs->rpz_ver);
	}

	if (pview_must_detach) {
		dns_view_detach(&pview);
	}

	return (ISC_R_SUCCESS);
}

static void
catz_addmodzone_cb(void *arg) {
	catz_chgzone_t *cz = (catz_chgzone_t *)arg;
	isc_result_t result;
	dns_forwarders_t *dnsforwarders = NULL;
	dns_name_t *name = NULL;
	isc_buffer_t namebuf;
	isc_buffer_t *confbuf = NULL;
	char nameb[DNS_NAME_FORMATSIZE];
	const cfg_obj_t *zlist = NULL;
	cfg_obj_t *zoneconf = NULL;
	cfg_obj_t *zoneobj = NULL;
	ns_cfgctx_t *cfg = NULL;
	dns_zone_t *zone = NULL;

	cfg = (ns_cfgctx_t *)cz->view->new_zone_config;
	if (cfg == NULL) {
		isc_log_write(named_g_lctx, NAMED_LOGCATEGORY_GENERAL,
			      NAMED_LOGMODULE_SERVER, ISC_LOG_ERROR,
			      "catz: allow-new-zones statement missing from "
			      "config; cannot add zone from the catalog");
		goto cleanup;
	}

	name = dns_catz_entry_getname(cz->entry);

	isc_buffer_init(&namebuf, nameb, DNS_NAME_FORMATSIZE);
	dns_name_totext(name, DNS_NAME_OMITFINALDOT, &namebuf);
	isc_buffer_putuint8(&namebuf, 0);

	result = dns_fwdtable_find(cz->view->fwdtable, name, &dnsforwarders);
	if (result == ISC_R_SUCCESS &&
	    dnsforwarders->fwdpolicy == dns_fwdpolicy_only)
	{
		isc_log_write(named_g_lctx, NAMED_LOGCATEGORY_GENERAL,
			      NAMED_LOGMODULE_SERVER, ISC_LOG_WARNING,
			      "catz: catz_addmodzone_cb: "
			      "zone '%s' will not be processed because of the "
			      "explicitly configured forwarding for that zone",
			      nameb);
		goto cleanup;
	}

	result = dns_view_findzone(cz->view, name, DNS_ZTFIND_EXACT, &zone);

	if (cz->mod) {
		dns_catz_zone_t *parentcatz;

		if (result != ISC_R_SUCCESS) {
			isc_log_write(named_g_lctx, NAMED_LOGCATEGORY_GENERAL,
				      NAMED_LOGMODULE_SERVER, ISC_LOG_WARNING,
				      "catz: error \"%s\" while trying to "
				      "modify zone '%s'",
				      isc_result_totext(result), nameb);
			goto cleanup;
		}

		if (!dns_zone_getadded(zone)) {
			isc_log_write(named_g_lctx, NAMED_LOGCATEGORY_GENERAL,
				      NAMED_LOGMODULE_SERVER, ISC_LOG_WARNING,
				      "catz: catz_addmodzone_cb: "
				      "zone '%s' is not a dynamically "
				      "added zone",
				      nameb);
			goto cleanup;
		}

		parentcatz = dns_zone_get_parentcatz(zone);

		if (parentcatz == NULL) {
			isc_log_write(named_g_lctx, NAMED_LOGCATEGORY_GENERAL,
				      NAMED_LOGMODULE_SERVER, ISC_LOG_WARNING,
				      "catz: catz_addmodzone_cb: "
				      "zone '%s' exists and is not added by "
				      "a catalog zone, so won't be modified",
				      nameb);
			goto cleanup;
		}
		if (parentcatz != cz->origin) {
			isc_log_write(named_g_lctx, NAMED_LOGCATEGORY_GENERAL,
				      NAMED_LOGMODULE_SERVER, ISC_LOG_WARNING,
				      "catz: catz_addmodzone_cb: "
				      "zone '%s' exists in multiple "
				      "catalog zones",
				      nameb);
			goto cleanup;
		}

		dns_zone_detach(&zone);
	} else {
		/* Zone shouldn't already exist when adding */
		if (result == ISC_R_SUCCESS) {
			if (dns_zone_get_parentcatz(zone) == NULL) {
				isc_log_write(
					named_g_lctx, NAMED_LOGCATEGORY_GENERAL,
					NAMED_LOGMODULE_SERVER, ISC_LOG_WARNING,
					"catz: "
					"catz_addmodzone_cb: "
					"zone '%s' will not be added "
					"because it is an explicitly "
					"configured zone",
					nameb);
			} else {
				isc_log_write(
					named_g_lctx, NAMED_LOGCATEGORY_GENERAL,
					NAMED_LOGMODULE_SERVER, ISC_LOG_WARNING,
					"catz: "
					"catz_addmodzone_cb: "
					"zone '%s' will not be added "
					"because another catalog zone "
					"already contains an entry with "
					"that zone",
					nameb);
			}
			goto cleanup;
		} else {
			RUNTIME_CHECK(result == ISC_R_NOTFOUND);
		}
	}
	RUNTIME_CHECK(zone == NULL);
	/* Create a config for new zone */
	confbuf = NULL;
	result = dns_catz_generate_zonecfg(cz->origin, cz->entry, &confbuf);
	if (result == ISC_R_SUCCESS) {
		cfg_parser_reset(cfg->add_parser);
		result = cfg_parse_buffer(cfg->add_parser, confbuf, "catz", 0,
					  &cfg_type_addzoneconf, 0, &zoneconf);
		isc_buffer_free(&confbuf);
	}
	/*
	 * Fail if either dns_catz_generate_zonecfg() or cfg_parse_buffer3()
	 * failed.
	 */
	if (result != ISC_R_SUCCESS) {
		isc_log_write(named_g_lctx, NAMED_LOGCATEGORY_GENERAL,
			      NAMED_LOGMODULE_SERVER, ISC_LOG_ERROR,
			      "catz: error \"%s\" while trying to generate "
			      "config for zone '%s'",
			      isc_result_totext(result), nameb);
		goto cleanup;
	}
	CHECK(cfg_map_get(zoneconf, "zone", &zlist));
	if (!cfg_obj_islist(zlist)) {
		CHECK(ISC_R_FAILURE);
	}

	/* For now we only support adding one zone at a time */
	zoneobj = cfg_listelt_value(cfg_list_first(zlist));

	/* Mark view unfrozen so that zone can be added */

	isc_loopmgr_pause(named_g_loopmgr);
	dns_view_thaw(cz->view);
	result = configure_zone(cfg->config, zoneobj, cfg->vconfig, cz->view,
				&cz->cbd->server->viewlist,
				&cz->cbd->server->kasplist, cfg->actx, true,
				false, cz->mod);
	dns_view_freeze(cz->view);
	isc_loopmgr_resume(named_g_loopmgr);

	if (result != ISC_R_SUCCESS) {
		isc_log_write(named_g_lctx, NAMED_LOGCATEGORY_GENERAL,
			      NAMED_LOGMODULE_SERVER, ISC_LOG_WARNING,
			      "catz: failed to configure zone '%s' - %d", nameb,
			      result);
		goto cleanup;
	}

	/* Is it there yet? */
	CHECK(dns_view_findzone(cz->view, name, DNS_ZTFIND_EXACT, &zone));

	/*
	 * Load the zone from the master file.	If this fails, we'll
	 * need to undo the configuration we've done already.
	 */
	result = dns_zone_load(zone, true);
	if (result != ISC_R_SUCCESS) {
		dns_db_t *dbp = NULL;
		isc_log_write(named_g_lctx, NAMED_LOGCATEGORY_GENERAL,
			      NAMED_LOGMODULE_SERVER, ISC_LOG_ERROR,
			      "catz: dns_zone_load() failed "
			      "with %s; reverting.",
			      isc_result_totext(result));

		/* If the zone loaded partially, unload it */
		if (dns_zone_getdb(zone, &dbp) == ISC_R_SUCCESS) {
			dns_db_detach(&dbp);
			dns_zone_unload(zone);
		}

		/* Remove the zone from the zone table */
		dns_view_delzone(cz->view, zone);
		goto cleanup;
	}

	/* Flag the zone as having been added at runtime */
	dns_zone_setadded(zone, true);
	dns_zone_set_parentcatz(zone, cz->origin);

cleanup:
	if (zone != NULL) {
		dns_zone_detach(&zone);
	}
	if (zoneconf != NULL) {
		cfg_obj_destroy(cfg->add_parser, &zoneconf);
	}
	if (dnsforwarders != NULL) {
		dns_forwarders_detach(&dnsforwarders);
	}
	dns_catz_entry_detach(cz->origin, &cz->entry);
	dns_catz_zone_detach(&cz->origin);
	dns_view_detach(&cz->view);
	isc_mem_putanddetach(&cz->mctx, cz, sizeof(*cz));
}

static void
catz_delzone_cb(void *arg) {
	catz_chgzone_t *cz = (catz_chgzone_t *)arg;
	isc_result_t result;
	dns_zone_t *zone = NULL;
	dns_db_t *dbp = NULL;
	char cname[DNS_NAME_FORMATSIZE];
	const char *file = NULL;

	isc_loopmgr_pause(named_g_loopmgr);

	dns_name_format(dns_catz_entry_getname(cz->entry), cname,
			DNS_NAME_FORMATSIZE);
	result = dns_view_findzone(cz->view, dns_catz_entry_getname(cz->entry),
				   DNS_ZTFIND_EXACT, &zone);
	if (result != ISC_R_SUCCESS) {
		isc_log_write(named_g_lctx, NAMED_LOGCATEGORY_GENERAL,
			      NAMED_LOGMODULE_SERVER, ISC_LOG_WARNING,
			      "catz: catz_delzone_cb: "
			      "zone '%s' not found",
			      cname);
		goto cleanup;
	}

	if (!dns_zone_getadded(zone)) {
		isc_log_write(named_g_lctx, NAMED_LOGCATEGORY_GENERAL,
			      NAMED_LOGMODULE_SERVER, ISC_LOG_WARNING,
			      "catz: catz_delzone_cb: "
			      "zone '%s' is not a dynamically added zone",
			      cname);
		goto cleanup;
	}

	if (dns_zone_get_parentcatz(zone) != cz->origin) {
		isc_log_write(named_g_lctx, NAMED_LOGCATEGORY_GENERAL,
			      NAMED_LOGMODULE_SERVER, ISC_LOG_WARNING,
			      "catz: catz_delzone_cb: zone "
			      "'%s' exists in multiple catalog zones",
			      cname);
		goto cleanup;
	}

	/* Stop answering for this zone */
	if (dns_zone_getdb(zone, &dbp) == ISC_R_SUCCESS) {
		dns_db_detach(&dbp);
		dns_zone_unload(zone);
	}

	CHECK(dns_view_delzone(cz->view, zone));
	file = dns_zone_getfile(zone);
	if (file != NULL) {
		isc_file_remove(file);
		file = dns_zone_getjournal(zone);
		if (file != NULL) {
			isc_file_remove(file);
		}
	}

	isc_log_write(named_g_lctx, NAMED_LOGCATEGORY_GENERAL,
		      NAMED_LOGMODULE_SERVER, ISC_LOG_WARNING,
		      "catz: catz_delzone_cb: "
		      "zone '%s' deleted",
		      cname);
cleanup:
	isc_loopmgr_resume(named_g_loopmgr);
	if (zone != NULL) {
		dns_zone_detach(&zone);
	}
	dns_catz_entry_detach(cz->origin, &cz->entry);
	dns_catz_zone_detach(&cz->origin);
	dns_view_detach(&cz->view);
	isc_mem_putanddetach(&cz->mctx, cz, sizeof(*cz));
}

static isc_result_t
catz_run(dns_catz_entry_t *entry, dns_catz_zone_t *origin, dns_view_t *view,
	 void *udata, catz_type_t type) {
	catz_chgzone_t *cz = NULL;
	isc_job_cb action = NULL;

	switch (type) {
	case CATZ_ADDZONE:
	case CATZ_MODZONE:
		action = catz_addmodzone_cb;
		break;
	case CATZ_DELZONE:
		action = catz_delzone_cb;
		break;
	default:
		REQUIRE(0);
		UNREACHABLE();
	}

	cz = isc_mem_get(view->mctx, sizeof(*cz));
	*cz = (catz_chgzone_t){
		.cbd = (catz_cb_data_t *)udata,
		.mod = (type == CATZ_MODZONE),
	};
	isc_mem_attach(view->mctx, &cz->mctx);

	dns_catz_entry_attach(entry, &cz->entry);
	dns_catz_zone_attach(origin, &cz->origin);
	dns_view_attach(view, &cz->view);

	isc_async_run(named_g_mainloop, action, cz);

	return (ISC_R_SUCCESS);
}

static isc_result_t
catz_addzone(dns_catz_entry_t *entry, dns_catz_zone_t *origin, dns_view_t *view,
	     void *udata) {
	return (catz_run(entry, origin, view, udata, CATZ_ADDZONE));
}

static isc_result_t
catz_delzone(dns_catz_entry_t *entry, dns_catz_zone_t *origin, dns_view_t *view,
	     void *udata) {
	return (catz_run(entry, origin, view, udata, CATZ_DELZONE));
}

static isc_result_t
catz_modzone(dns_catz_entry_t *entry, dns_catz_zone_t *origin, dns_view_t *view,
	     void *udata) {
	return (catz_run(entry, origin, view, udata, CATZ_MODZONE));
}

static void
catz_changeview(dns_catz_entry_t *entry, void *arg1, void *arg2) {
	dns_view_t *pview = arg1;
	dns_view_t *view = arg2;

	dns_zone_t *zone = NULL;
	isc_result_t result = dns_view_findzone(
		pview, dns_catz_entry_getname(entry), DNS_ZTFIND_EXACT, &zone);

	if (result != ISC_R_SUCCESS) {
		return;
	}

	dns_zone_setview(zone, view);
	dns_view_addzone(view, zone);

	dns_zone_detach(&zone);
}

static isc_result_t
configure_catz_zone(dns_view_t *view, dns_view_t *pview,
		    const cfg_obj_t *config, const cfg_listelt_t *element) {
	const cfg_obj_t *catz_obj, *obj;
	dns_catz_zone_t *zone = NULL;
	const char *str;
	isc_result_t result;
	dns_name_t origin;
	dns_catz_options_t *opts;

	dns_name_init(&origin, NULL);
	catz_obj = cfg_listelt_value(element);

	str = cfg_obj_asstring(cfg_tuple_get(catz_obj, "zone name"));

	result = dns_name_fromstring(&origin, str, dns_rootname,
				     DNS_NAME_DOWNCASE, view->mctx);
	if (result == ISC_R_SUCCESS && dns_name_equal(&origin, dns_rootname)) {
		result = DNS_R_EMPTYLABEL;
	}

	if (result != ISC_R_SUCCESS) {
		cfg_obj_log(catz_obj, named_g_lctx, DNS_CATZ_ERROR_LEVEL,
			    "catz: invalid zone name '%s'", str);
		goto cleanup;
	}

	result = dns_catz_zone_add(view->catzs, &origin, &zone);
	if (result == ISC_R_EXISTS) {
		/*
		 * We have to walk through all the member zones and re-attach
		 * them to current view
		 */
		dns_catz_zone_for_each_entry2(zone, catz_changeview, pview,
					      view);
	}

	dns_catz_zone_resetdefoptions(zone);
	opts = dns_catz_zone_getdefoptions(zone);

	obj = cfg_tuple_get(catz_obj, "default-masters");
	if (obj == NULL || !cfg_obj_istuple(obj)) {
		obj = cfg_tuple_get(catz_obj, "default-primaries");
	}
	if (obj != NULL && cfg_obj_istuple(obj)) {
		result = named_config_getipandkeylist(
			config, "primaries", obj, view->mctx, &opts->masters);
	}

	obj = cfg_tuple_get(catz_obj, "in-memory");
	if (obj != NULL && cfg_obj_isboolean(obj)) {
		opts->in_memory = cfg_obj_asboolean(obj);
	}

	obj = cfg_tuple_get(catz_obj, "zone-directory");
	if (!opts->in_memory && obj != NULL && cfg_obj_isstring(obj)) {
		opts->zonedir = isc_mem_strdup(view->mctx,
					       cfg_obj_asstring(obj));
		if (isc_file_isdirectory(opts->zonedir) != ISC_R_SUCCESS) {
			cfg_obj_log(obj, named_g_lctx, DNS_CATZ_ERROR_LEVEL,
				    "catz: zone-directory '%s' "
				    "not found; zone files will not be "
				    "saved",
				    opts->zonedir);
			opts->in_memory = true;
		}
	}

	obj = cfg_tuple_get(catz_obj, "min-update-interval");
	if (obj != NULL && cfg_obj_isduration(obj)) {
		opts->min_update_interval = cfg_obj_asduration(obj);
	}

cleanup:
	dns_name_free(&origin, view->mctx);

	return (result);
}

static catz_cb_data_t ns_catz_cbdata;
static dns_catz_zonemodmethods_t ns_catz_zonemodmethods = {
	catz_addzone, catz_modzone, catz_delzone, &ns_catz_cbdata
};

static isc_result_t
configure_catz(dns_view_t *view, dns_view_t *pview, const cfg_obj_t *config,
	       const cfg_obj_t *catz_obj) {
	const cfg_listelt_t *zone_element = NULL;
	const dns_catz_zones_t *old = NULL;
	bool pview_must_detach = false;
	isc_result_t result;

	/* xxxwpk TODO do it cleaner, once, somewhere */
	ns_catz_cbdata.server = named_g_server;

	zone_element = cfg_list_first(cfg_tuple_get(catz_obj, "zone list"));
	if (zone_element == NULL) {
		return (ISC_R_SUCCESS);
	}

	if (pview != NULL) {
		old = pview->catzs;
	} else {
		result = dns_viewlist_find(&named_g_server->viewlist,
					   view->name, view->rdclass, &pview);
		if (result == ISC_R_SUCCESS) {
			pview_must_detach = true;
			old = pview->catzs;
		}
	}

	if (old != NULL) {
		dns_catz_zones_attach(pview->catzs, &view->catzs);
		dns_catz_zones_detach(&pview->catzs);
		dns_catz_prereconfig(view->catzs);
	} else {
		view->catzs = dns_catz_zones_new(view->mctx, named_g_loopmgr,
						 &ns_catz_zonemodmethods);
	}

	while (zone_element != NULL) {
		CHECK(configure_catz_zone(view, pview, config, zone_element));
		zone_element = cfg_list_next(zone_element);
	}

	if (old != NULL) {
		dns_catz_postreconfig(view->catzs);
	}

	result = ISC_R_SUCCESS;

cleanup:
	if (pview_must_detach) {
		dns_view_detach(&pview);
	}

	return (result);
}

#define CHECK_RRL(cond, pat, val1, val2)                                   \
	do {                                                               \
		if (!(cond)) {                                             \
			cfg_obj_log(obj, named_g_lctx, ISC_LOG_ERROR, pat, \
				    val1, val2);                           \
			result = ISC_R_RANGE;                              \
			goto cleanup;                                      \
		}                                                          \
	} while (0)

#define CHECK_RRL_RATE(rate, def, max_rate, name)                           \
	do {                                                                \
		obj = NULL;                                                 \
		rrl->rate.str = name;                                       \
		result = cfg_map_get(map, name, &obj);                      \
		if (result == ISC_R_SUCCESS) {                              \
			rrl->rate.r = cfg_obj_asuint32(obj);                \
			CHECK_RRL(rrl->rate.r <= max_rate, name " %d > %d", \
				  rrl->rate.r, max_rate);                   \
		} else {                                                    \
			rrl->rate.r = def;                                  \
		}                                                           \
		rrl->rate.scaled = rrl->rate.r;                             \
	} while (0)

static isc_result_t
configure_rrl(dns_view_t *view, const cfg_obj_t *config, const cfg_obj_t *map) {
	const cfg_obj_t *obj;
	dns_rrl_t *rrl;
	isc_result_t result;
	int min_entries, i, j;

	/*
	 * Most DNS servers have few clients, but intentinally open
	 * recursive and authoritative servers often have many.
	 * So start with a small number of entries unless told otherwise
	 * to reduce cold-start costs.
	 */
	min_entries = 500;
	obj = NULL;
	result = cfg_map_get(map, "min-table-size", &obj);
	if (result == ISC_R_SUCCESS) {
		min_entries = cfg_obj_asuint32(obj);
		if (min_entries < 1) {
			min_entries = 1;
		}
	}
	result = dns_rrl_init(&rrl, view, min_entries);
	if (result != ISC_R_SUCCESS) {
		return (result);
	}

	i = ISC_MAX(20000, min_entries);
	obj = NULL;
	result = cfg_map_get(map, "max-table-size", &obj);
	if (result == ISC_R_SUCCESS) {
		i = cfg_obj_asuint32(obj);
		CHECK_RRL(i >= min_entries,
			  "max-table-size %d < min-table-size %d", i,
			  min_entries);
	}
	rrl->max_entries = i;

	CHECK_RRL_RATE(responses_per_second, 0, DNS_RRL_MAX_RATE,
		       "responses-per-second");
	CHECK_RRL_RATE(referrals_per_second, rrl->responses_per_second.r,
		       DNS_RRL_MAX_RATE, "referrals-per-second");
	CHECK_RRL_RATE(nodata_per_second, rrl->responses_per_second.r,
		       DNS_RRL_MAX_RATE, "nodata-per-second");
	CHECK_RRL_RATE(nxdomains_per_second, rrl->responses_per_second.r,
		       DNS_RRL_MAX_RATE, "nxdomains-per-second");
	CHECK_RRL_RATE(errors_per_second, rrl->responses_per_second.r,
		       DNS_RRL_MAX_RATE, "errors-per-second");

	CHECK_RRL_RATE(all_per_second, 0, DNS_RRL_MAX_RATE, "all-per-second");

	CHECK_RRL_RATE(slip, 2, DNS_RRL_MAX_SLIP, "slip");

	i = 15;
	obj = NULL;
	result = cfg_map_get(map, "window", &obj);
	if (result == ISC_R_SUCCESS) {
		i = cfg_obj_asuint32(obj);
		CHECK_RRL(i >= 1 && i <= DNS_RRL_MAX_WINDOW,
			  "window %d < 1 or > %d", i, DNS_RRL_MAX_WINDOW);
	}
	rrl->window = i;

	i = 0;
	obj = NULL;
	result = cfg_map_get(map, "qps-scale", &obj);
	if (result == ISC_R_SUCCESS) {
		i = cfg_obj_asuint32(obj);
		CHECK_RRL(i >= 1, "invalid 'qps-scale %d'%s", i, "");
	}
	rrl->qps_scale = i;
	rrl->qps = 1.0;

	i = 24;
	obj = NULL;
	result = cfg_map_get(map, "ipv4-prefix-length", &obj);
	if (result == ISC_R_SUCCESS) {
		i = cfg_obj_asuint32(obj);
		CHECK_RRL(i >= 8 && i <= 32,
			  "invalid 'ipv4-prefix-length %d'%s", i, "");
	}
	rrl->ipv4_prefixlen = i;
	if (i == 32) {
		rrl->ipv4_mask = 0xffffffff;
	} else {
		rrl->ipv4_mask = htonl(0xffffffff << (32 - i));
	}

	i = 56;
	obj = NULL;
	result = cfg_map_get(map, "ipv6-prefix-length", &obj);
	if (result == ISC_R_SUCCESS) {
		i = cfg_obj_asuint32(obj);
		CHECK_RRL(i >= 16 && i <= DNS_RRL_MAX_PREFIX,
			  "ipv6-prefix-length %d < 16 or > %d", i,
			  DNS_RRL_MAX_PREFIX);
	}
	rrl->ipv6_prefixlen = i;
	for (j = 0; j < 4; ++j) {
		if (i <= 0) {
			rrl->ipv6_mask[j] = 0;
		} else if (i < 32) {
			rrl->ipv6_mask[j] = htonl(0xffffffff << (32 - i));
		} else {
			rrl->ipv6_mask[j] = 0xffffffff;
		}
		i -= 32;
	}

	obj = NULL;
	result = cfg_map_get(map, "exempt-clients", &obj);
	if (result == ISC_R_SUCCESS) {
		result = cfg_acl_fromconfig(obj, config, named_g_lctx,
					    named_g_aclconfctx, named_g_mctx, 0,
					    &rrl->exempt);
		CHECK_RRL(result == ISC_R_SUCCESS, "invalid %s%s",
			  "address match list", "");
	}

	obj = NULL;
	result = cfg_map_get(map, "log-only", &obj);
	if (result == ISC_R_SUCCESS && cfg_obj_asboolean(obj)) {
		rrl->log_only = true;
	} else {
		rrl->log_only = false;
	}

	return (ISC_R_SUCCESS);

cleanup:
	dns_rrl_view_destroy(view);
	return (result);
}

static isc_result_t
add_soa(dns_db_t *db, dns_dbversion_t *version, const dns_name_t *name,
	const dns_name_t *origin, const dns_name_t *contact) {
	dns_dbnode_t *node = NULL;
	dns_rdata_t rdata = DNS_RDATA_INIT;
	dns_rdatalist_t rdatalist;
	dns_rdataset_t rdataset;
	isc_result_t result;
	unsigned char buf[DNS_SOA_BUFFERSIZE];

	CHECK(dns_soa_buildrdata(origin, contact, dns_db_class(db), 0, 28800,
				 7200, 604800, 86400, buf, &rdata));

	dns_rdatalist_init(&rdatalist);
	rdatalist.type = rdata.type;
	rdatalist.rdclass = rdata.rdclass;
	rdatalist.ttl = 86400;
	ISC_LIST_APPEND(rdatalist.rdata, &rdata, link);

	dns_rdataset_init(&rdataset);
	dns_rdatalist_tordataset(&rdatalist, &rdataset);
	CHECK(dns_db_findnode(db, name, true, &node));
	CHECK(dns_db_addrdataset(db, node, version, 0, &rdataset, 0, NULL));

cleanup:
	if (node != NULL) {
		dns_db_detachnode(db, &node);
	}
	return (result);
}

static isc_result_t
add_ns(dns_db_t *db, dns_dbversion_t *version, const dns_name_t *name,
       const dns_name_t *nsname) {
	dns_dbnode_t *node = NULL;
	dns_rdata_ns_t ns;
	dns_rdata_t rdata = DNS_RDATA_INIT;
	dns_rdatalist_t rdatalist;
	dns_rdataset_t rdataset;
	isc_result_t result;
	isc_buffer_t b;
	unsigned char buf[DNS_NAME_MAXWIRE];

	isc_buffer_init(&b, buf, sizeof(buf));

	ns.common.rdtype = dns_rdatatype_ns;
	ns.common.rdclass = dns_db_class(db);
	ns.mctx = NULL;
	dns_name_init(&ns.name, NULL);
	dns_name_clone(nsname, &ns.name);
	CHECK(dns_rdata_fromstruct(&rdata, dns_db_class(db), dns_rdatatype_ns,
				   &ns, &b));

	dns_rdatalist_init(&rdatalist);
	rdatalist.type = rdata.type;
	rdatalist.rdclass = rdata.rdclass;
	rdatalist.ttl = 86400;
	ISC_LIST_APPEND(rdatalist.rdata, &rdata, link);

	dns_rdataset_init(&rdataset);
	dns_rdatalist_tordataset(&rdatalist, &rdataset);
	CHECK(dns_db_findnode(db, name, true, &node));
	CHECK(dns_db_addrdataset(db, node, version, 0, &rdataset, 0, NULL));

cleanup:
	if (node != NULL) {
		dns_db_detachnode(db, &node);
	}
	return (result);
}

static isc_result_t
create_empty_zone(dns_zone_t *pzone, dns_name_t *name, dns_view_t *view,
		  const cfg_obj_t *zonelist, const char **empty_dbtype,
		  int empty_dbtypec, dns_zonestat_level_t statlevel) {
	char namebuf[DNS_NAME_FORMATSIZE];
	const cfg_listelt_t *element;
	const cfg_obj_t *obj;
	const cfg_obj_t *zconfig;
	const cfg_obj_t *zoptions;
	const char *rbt_dbtype[4] = { "rbt" };
	const char *sep = ": view ";
	const char *str;
	const char *viewname = view->name;
	dns_db_t *db = NULL;
	dns_dbversion_t *version = NULL;
	dns_fixedname_t cfixed;
	dns_fixedname_t fixed;
	dns_fixedname_t nsfixed;
	dns_name_t *contact;
	dns_name_t *ns;
	dns_name_t *zname;
	dns_zone_t *zone = NULL;
	int rbt_dbtypec = 1;
	isc_result_t result;
	dns_namereln_t namereln;
	int order;
	unsigned int nlabels;

	zname = dns_fixedname_initname(&fixed);
	ns = dns_fixedname_initname(&nsfixed);
	contact = dns_fixedname_initname(&cfixed);

	/*
	 * Look for forward "zones" beneath this empty zone and if so
	 * create a custom db for the empty zone.
	 */
	for (element = cfg_list_first(zonelist); element != NULL;
	     element = cfg_list_next(element))
	{
		zconfig = cfg_listelt_value(element);
		str = cfg_obj_asstring(cfg_tuple_get(zconfig, "name"));
		CHECK(dns_name_fromstring(zname, str, dns_rootname, 0, NULL));
		namereln = dns_name_fullcompare(zname, name, &order, &nlabels);
		if (namereln != dns_namereln_subdomain) {
			continue;
		}

		zoptions = cfg_tuple_get(zconfig, "options");

		obj = NULL;
		(void)cfg_map_get(zoptions, "type", &obj);
		if (obj != NULL &&
		    strcasecmp(cfg_obj_asstring(obj), "forward") == 0)
		{
			obj = NULL;
			(void)cfg_map_get(zoptions, "forward", &obj);
			if (obj == NULL) {
				continue;
			}
			if (strcasecmp(cfg_obj_asstring(obj), "only") != 0) {
				continue;
			}
		}
		if (db == NULL) {
			CHECK(dns_db_create(view->mctx, "rbt", name,
					    dns_dbtype_zone, view->rdclass, 0,
					    NULL, &db));
			CHECK(dns_db_newversion(db, &version));
			if (strcmp(empty_dbtype[2], "@") == 0) {
				dns_name_clone(name, ns);
			} else {
				CHECK(dns_name_fromstring(ns, empty_dbtype[2],
							  dns_rootname, 0,
							  NULL));
			}
			CHECK(dns_name_fromstring(contact, empty_dbtype[3],
						  dns_rootname, 0, NULL));
			CHECK(add_soa(db, version, name, ns, contact));
			CHECK(add_ns(db, version, name, ns));
		}
		CHECK(add_ns(db, version, zname, dns_rootname));
	}

	/*
	 * Is the existing zone the ok to use?
	 */
	if (pzone != NULL) {
		unsigned int typec;
		const char **dbargv;

		if (db != NULL) {
			typec = rbt_dbtypec;
			dbargv = rbt_dbtype;
		} else {
			typec = empty_dbtypec;
			dbargv = empty_dbtype;
		}

		result = check_dbtype(pzone, typec, dbargv, view->mctx);
		if (result != ISC_R_SUCCESS) {
			pzone = NULL;
		}

		if (pzone != NULL &&
		    dns_zone_gettype(pzone) != dns_zone_primary)
		{
			pzone = NULL;
		}
		if (pzone != NULL && dns_zone_getfile(pzone) != NULL) {
			pzone = NULL;
		}
		if (pzone != NULL) {
			dns_zone_getraw(pzone, &zone);
			if (zone != NULL) {
				dns_zone_detach(&zone);
				pzone = NULL;
			}
		}
	}

	if (pzone == NULL) {
		CHECK(dns_zonemgr_createzone(named_g_server->zonemgr, &zone));
		CHECK(dns_zone_setorigin(zone, name));
		CHECK(dns_zonemgr_managezone(named_g_server->zonemgr, zone));
		if (db == NULL) {
			dns_zone_setdbtype(zone, empty_dbtypec, empty_dbtype);
		}
		dns_zone_setclass(zone, view->rdclass);
		dns_zone_settype(zone, dns_zone_primary);
		dns_zone_setstats(zone, named_g_server->zonestats);
	} else {
		dns_zone_attach(pzone, &zone);
	}

	dns_zone_setoption(zone, ~DNS_ZONEOPT_NOCHECKNS, false);
	dns_zone_setoption(zone, DNS_ZONEOPT_NOCHECKNS, true);
	dns_zone_setcheckdstype(zone, dns_checkdstype_no);
	dns_zone_setnotifytype(zone, dns_notifytype_no);
	dns_zone_setdialup(zone, dns_dialuptype_no);
	dns_zone_setautomatic(zone, true);
	if (view->queryacl != NULL) {
		dns_zone_setqueryacl(zone, view->queryacl);
	} else {
		dns_zone_clearqueryacl(zone);
	}
	if (view->queryonacl != NULL) {
		dns_zone_setqueryonacl(zone, view->queryonacl);
	} else {
		dns_zone_clearqueryonacl(zone);
	}
	dns_zone_clearupdateacl(zone);
	if (view->transferacl != NULL) {
		dns_zone_setxfracl(zone, view->transferacl);
	} else {
		dns_zone_clearxfracl(zone);
	}

	setquerystats(zone, view->mctx, statlevel);
	if (db != NULL) {
		dns_db_closeversion(db, &version, true);
		CHECK(dns_zone_replacedb(zone, db, false));
	}
	dns_zone_setoption(zone, DNS_ZONEOPT_AUTOEMPTY, true);
	dns_zone_setview(zone, view);
	CHECK(dns_view_addzone(view, zone));

	if (!strcmp(viewname, "_default")) {
		sep = "";
		viewname = "";
	}
	dns_name_format(name, namebuf, sizeof(namebuf));
	isc_log_write(named_g_lctx, DNS_LOGCATEGORY_ZONELOAD,
		      NAMED_LOGMODULE_SERVER, ISC_LOG_INFO,
		      "automatic empty zone%s%s: %s", sep, viewname, namebuf);

cleanup:
	if (zone != NULL) {
		dns_zone_detach(&zone);
	}
	if (version != NULL) {
		dns_db_closeversion(db, &version, false);
	}
	if (db != NULL) {
		dns_db_detach(&db);
	}

	INSIST(version == NULL);

	return (result);
}

static isc_result_t
create_ipv4only_zone(dns_zone_t *pzone, dns_view_t *view,
		     const dns_name_t *name, const char *type, isc_mem_t *mctx,
		     const char *server, const char *contact) {
	char namebuf[DNS_NAME_FORMATSIZE];
	const char *dbtype[4] = { "_builtin", NULL, "@", "." };
	const char *sep = ": view ";
	const char *viewname = view->name;
	dns_zone_t *zone = NULL;
	int dbtypec = 4;
	isc_result_t result;

	REQUIRE(type != NULL);

	if (!strcmp(viewname, "_default")) {
		sep = "";
		viewname = "";
	}

	dbtype[1] = type;
	if (server != NULL) {
		dbtype[2] = server;
	}
	if (contact != NULL) {
		dbtype[3] = contact;
	}

	if (pzone != NULL) {
		result = check_dbtype(pzone, dbtypec, dbtype, view->mctx);
		if (result != ISC_R_SUCCESS) {
			pzone = NULL;
		}
	}

	if (pzone == NULL) {
		/*
		 * Create the actual zone.
		 */
		dns_zone_create(&zone, mctx, 0);
		CHECK(dns_zone_setorigin(zone, name));
		CHECK(dns_zonemgr_managezone(named_g_server->zonemgr, zone));
		dns_zone_setclass(zone, view->rdclass);
		dns_zone_settype(zone, dns_zone_primary);
		dns_zone_setstats(zone, named_g_server->zonestats);
		dns_zone_setdbtype(zone, dbtypec, dbtype);
		dns_zone_setdialup(zone, dns_dialuptype_no);
		dns_zone_setcheckdstype(zone, dns_checkdstype_no);
		dns_zone_setnotifytype(zone, dns_notifytype_no);
		dns_zone_setautomatic(zone, true);
		dns_zone_setoption(zone, DNS_ZONEOPT_NOCHECKNS, true);
	} else {
		dns_zone_attach(pzone, &zone);
	}
	if (view->queryacl != NULL) {
		dns_zone_setqueryacl(zone, view->queryacl);
	} else {
		dns_zone_clearqueryacl(zone);
	}
	if (view->queryonacl != NULL) {
		dns_zone_setqueryonacl(zone, view->queryonacl);
	} else {
		dns_zone_clearqueryonacl(zone);
	}
	dns_zone_setview(zone, view);
	CHECK(dns_view_addzone(view, zone));

	dns_name_format(name, namebuf, sizeof(namebuf));
	isc_log_write(named_g_lctx, NAMED_LOGCATEGORY_GENERAL,
		      NAMED_LOGMODULE_SERVER, ISC_LOG_INFO,
		      "automatic ipv4only zone%s%s: %s", sep, viewname,
		      namebuf);

cleanup:
	if (zone != NULL) {
		dns_zone_detach(&zone);
	}
	return (result);
}

#ifdef HAVE_DNSTAP
static isc_result_t
configure_dnstap(const cfg_obj_t **maps, dns_view_t *view) {
	isc_result_t result;
	const cfg_obj_t *obj, *obj2;
	const cfg_listelt_t *element;
	const char *dpath;
	const cfg_obj_t *dlist = NULL;
	dns_dtmsgtype_t dttypes = 0;
	unsigned int i;
	struct fstrm_iothr_options *fopt = NULL;

	result = named_config_get(maps, "dnstap", &dlist);
	if (result != ISC_R_SUCCESS) {
		return (ISC_R_SUCCESS);
	}

	for (element = cfg_list_first(dlist); element != NULL;
	     element = cfg_list_next(element))
	{
		const char *str;
		dns_dtmsgtype_t dt = 0;

		obj = cfg_listelt_value(element);
		obj2 = cfg_tuple_get(obj, "type");
		str = cfg_obj_asstring(obj2);
		if (strcasecmp(str, "client") == 0) {
			dt |= DNS_DTTYPE_CQ | DNS_DTTYPE_CR;
		} else if (strcasecmp(str, "auth") == 0) {
			dt |= DNS_DTTYPE_AQ | DNS_DTTYPE_AR;
		} else if (strcasecmp(str, "resolver") == 0) {
			dt |= DNS_DTTYPE_RQ | DNS_DTTYPE_RR;
		} else if (strcasecmp(str, "forwarder") == 0) {
			dt |= DNS_DTTYPE_FQ | DNS_DTTYPE_FR;
		} else if (strcasecmp(str, "update") == 0) {
			dt |= DNS_DTTYPE_UQ | DNS_DTTYPE_UR;
		} else if (strcasecmp(str, "all") == 0) {
			dt |= DNS_DTTYPE_CQ | DNS_DTTYPE_CR | DNS_DTTYPE_AQ |
			      DNS_DTTYPE_AR | DNS_DTTYPE_RQ | DNS_DTTYPE_RR |
			      DNS_DTTYPE_FQ | DNS_DTTYPE_FR | DNS_DTTYPE_UQ |
			      DNS_DTTYPE_UR;
		}

		obj2 = cfg_tuple_get(obj, "mode");
		if (obj2 == NULL || cfg_obj_isvoid(obj2)) {
			dttypes |= dt;
			continue;
		}

		str = cfg_obj_asstring(obj2);
		if (strcasecmp(str, "query") == 0) {
			dt &= ~DNS_DTTYPE_RESPONSE;
		} else if (strcasecmp(str, "response") == 0) {
			dt &= ~DNS_DTTYPE_QUERY;
		}

		dttypes |= dt;
	}

	if (named_g_server->dtenv == NULL && dttypes != 0) {
		dns_dtmode_t dmode;
		uint64_t max_size = 0;
		uint32_t rolls = 0;
		isc_log_rollsuffix_t suffix = isc_log_rollsuffix_increment;

		obj = NULL;
		CHECKM(named_config_get(maps, "dnstap-output", &obj),
		       "'dnstap-output' must be set if 'dnstap' is set");

		obj2 = cfg_tuple_get(obj, "mode");
		if (obj2 == NULL) {
			CHECKM(ISC_R_FAILURE, "dnstap-output mode not found");
		}
		if (strcasecmp(cfg_obj_asstring(obj2), "file") == 0) {
			dmode = dns_dtmode_file;
		} else {
			dmode = dns_dtmode_unix;
		}

		obj2 = cfg_tuple_get(obj, "path");
		if (obj2 == NULL) {
			CHECKM(ISC_R_FAILURE, "dnstap-output path not found");
		}

		dpath = cfg_obj_asstring(obj2);

		obj2 = cfg_tuple_get(obj, "size");
		if (obj2 != NULL && cfg_obj_isuint64(obj2)) {
			max_size = cfg_obj_asuint64(obj2);
			if (max_size > SIZE_MAX) {
				cfg_obj_log(obj2, named_g_lctx, ISC_LOG_WARNING,
					    "'dnstap-output size "
					    "%" PRIu64 "' "
					    "is too large for this "
					    "system; reducing to %lu",
					    max_size, (unsigned long)SIZE_MAX);
				max_size = SIZE_MAX;
			}
		}

		obj2 = cfg_tuple_get(obj, "versions");
		if (obj2 != NULL && cfg_obj_isuint32(obj2)) {
			rolls = cfg_obj_asuint32(obj2);
		} else {
			rolls = ISC_LOG_ROLLINFINITE;
		}

		obj2 = cfg_tuple_get(obj, "suffix");
		if (obj2 != NULL && cfg_obj_isstring(obj2) &&
		    strcasecmp(cfg_obj_asstring(obj2), "timestamp") == 0)
		{
			suffix = isc_log_rollsuffix_timestamp;
		}

		fopt = fstrm_iothr_options_init();
		/*
		 * Both network threads and worker threads may log dnstap data.
		 */
		fstrm_iothr_options_set_num_input_queues(fopt,
							 2 * named_g_cpus);
		fstrm_iothr_options_set_queue_model(
			fopt, FSTRM_IOTHR_QUEUE_MODEL_MPSC);

		obj = NULL;
		result = named_config_get(maps, "fstrm-set-buffer-hint", &obj);
		if (result == ISC_R_SUCCESS) {
			i = cfg_obj_asuint32(obj);
			fstrm_iothr_options_set_buffer_hint(fopt, i);
		}

		obj = NULL;
		result = named_config_get(maps, "fstrm-set-flush-timeout",
					  &obj);
		if (result == ISC_R_SUCCESS) {
			i = cfg_obj_asuint32(obj);
			fstrm_iothr_options_set_flush_timeout(fopt, i);
		}

		obj = NULL;
		result = named_config_get(maps, "fstrm-set-input-queue-size",
					  &obj);
		if (result == ISC_R_SUCCESS) {
			i = cfg_obj_asuint32(obj);
			fstrm_iothr_options_set_input_queue_size(fopt, i);
		}

		obj = NULL;
		result = named_config_get(
			maps, "fstrm-set-output-notify-threshold", &obj);
		if (result == ISC_R_SUCCESS) {
			i = cfg_obj_asuint32(obj);
			fstrm_iothr_options_set_queue_notify_threshold(fopt, i);
		}

		obj = NULL;
		result = named_config_get(maps, "fstrm-set-output-queue-model",
					  &obj);
		if (result == ISC_R_SUCCESS) {
			if (strcasecmp(cfg_obj_asstring(obj), "spsc") == 0) {
				i = FSTRM_IOTHR_QUEUE_MODEL_SPSC;
			} else {
				i = FSTRM_IOTHR_QUEUE_MODEL_MPSC;
			}
			fstrm_iothr_options_set_queue_model(fopt, i);
		}

		obj = NULL;
		result = named_config_get(maps, "fstrm-set-output-queue-size",
					  &obj);
		if (result == ISC_R_SUCCESS) {
			i = cfg_obj_asuint32(obj);
			fstrm_iothr_options_set_output_queue_size(fopt, i);
		}

		obj = NULL;
		result = named_config_get(maps, "fstrm-set-reopen-interval",
					  &obj);
		if (result == ISC_R_SUCCESS) {
			i = cfg_obj_asduration(obj);
			fstrm_iothr_options_set_reopen_interval(fopt, i);
		}

		CHECKM(dns_dt_create(named_g_mctx, dmode, dpath, &fopt,
				     named_g_mainloop, &named_g_server->dtenv),
		       "unable to create dnstap environment");

		CHECKM(dns_dt_setupfile(named_g_server->dtenv, max_size, rolls,
					suffix),
		       "unable to set up dnstap logfile");
	}

	if (named_g_server->dtenv == NULL) {
		return (ISC_R_SUCCESS);
	}

	obj = NULL;
	result = named_config_get(maps, "dnstap-version", &obj);
	if (result != ISC_R_SUCCESS) {
		/* not specified; use the product and version */
		dns_dt_setversion(named_g_server->dtenv, PACKAGE_STRING);
	} else if (result == ISC_R_SUCCESS && !cfg_obj_isvoid(obj)) {
		/* Quoted string */
		dns_dt_setversion(named_g_server->dtenv, cfg_obj_asstring(obj));
	}

	obj = NULL;
	result = named_config_get(maps, "dnstap-identity", &obj);
	if (result == ISC_R_SUCCESS && cfg_obj_isboolean(obj)) {
		/* "hostname" is interpreted as boolean true */
		char buf[256];
		if (gethostname(buf, sizeof(buf)) == 0) {
			dns_dt_setidentity(named_g_server->dtenv, buf);
		}
	} else if (result == ISC_R_SUCCESS && !cfg_obj_isvoid(obj)) {
		/* Quoted string */
		dns_dt_setidentity(named_g_server->dtenv,
				   cfg_obj_asstring(obj));
	}

	dns_dt_attach(named_g_server->dtenv, &view->dtenv);
	view->dttypes = dttypes;

	result = ISC_R_SUCCESS;

cleanup:
	if (fopt != NULL) {
		fstrm_iothr_options_destroy(&fopt);
	}

	return (result);
}
#endif /* HAVE_DNSTAP */

static isc_result_t
create_mapped_acl(void) {
	isc_result_t result;
	dns_acl_t *acl = NULL;
	struct in6_addr in6 = IN6ADDR_V4MAPPED_INIT;
	isc_netaddr_t addr;

	isc_netaddr_fromin6(&addr, &in6);

	result = dns_acl_create(named_g_mctx, 1, &acl);
	if (result != ISC_R_SUCCESS) {
		return (result);
	}

	result = dns_iptable_addprefix(acl->iptable, &addr, 96, true);
	if (result == ISC_R_SUCCESS) {
		dns_acl_attach(acl, &named_g_mapped);
	}
	dns_acl_detach(&acl);
	return (result);
}

/*%
 * A callback for the cfg_pluginlist_foreach() call in configure_view() below.
 * If registering any plugin fails, registering subsequent ones is not
 * attempted.
 */
static isc_result_t
register_one_plugin(const cfg_obj_t *config, const cfg_obj_t *obj,
		    const char *plugin_path, const char *parameters,
		    void *callback_data) {
	dns_view_t *view = callback_data;
	char full_path[PATH_MAX];
	isc_result_t result;

	result = ns_plugin_expandpath(plugin_path, full_path,
				      sizeof(full_path));
	if (result != ISC_R_SUCCESS) {
		isc_log_write(named_g_lctx, NAMED_LOGCATEGORY_GENERAL,
			      NAMED_LOGMODULE_SERVER, ISC_LOG_ERROR,
			      "%s: plugin configuration failed: "
			      "unable to get full plugin path: %s",
			      plugin_path, isc_result_totext(result));
		return (result);
	}

	result = ns_plugin_register(full_path, parameters, config,
				    cfg_obj_file(obj), cfg_obj_line(obj),
				    named_g_mctx, named_g_lctx,
				    named_g_aclconfctx, view);
	if (result != ISC_R_SUCCESS) {
		isc_log_write(named_g_lctx, NAMED_LOGCATEGORY_GENERAL,
			      NAMED_LOGMODULE_SERVER, ISC_LOG_ERROR,
			      "%s: plugin configuration failed: %s", full_path,
			      isc_result_totext(result));
	}

	return (result);
}

/*
 * Determine if a minimal-sized cache can be used for a given view, according
 * to 'maps' (implicit defaults, global options, view options) and 'optionmaps'
 * (global options, view options).  This is only allowed for views which have
 * recursion disabled and do not have "max-cache-size" set explicitly.  Using
 * minimal-sized caches prevents a situation in which all explicitly configured
 * and built-in views inherit the default "max-cache-size 90%;" setting, which
 * could lead to memory exhaustion with multiple views configured.
 */
static bool
minimal_cache_allowed(const cfg_obj_t *maps[4],
		      const cfg_obj_t *optionmaps[3]) {
	const cfg_obj_t *obj;

	/*
	 * Do not use a minimal-sized cache for a view with recursion enabled.
	 */
	obj = NULL;
	(void)named_config_get(maps, "recursion", &obj);
	INSIST(obj != NULL);
	if (cfg_obj_asboolean(obj)) {
		return (false);
	}

	/*
	 * Do not use a minimal-sized cache if a specific size was requested.
	 */
	obj = NULL;
	(void)named_config_get(optionmaps, "max-cache-size", &obj);
	if (obj != NULL) {
		return (false);
	}

	return (true);
}

static const char *const response_synonyms[] = { "response", NULL };

/*
 * Configure 'view' according to 'vconfig', taking defaults from
 * 'config' where values are missing in 'vconfig'.
 *
 * When configuring the default view, 'vconfig' will be NULL and the
 * global defaults in 'config' used exclusively.
 */
static isc_result_t
configure_view(dns_view_t *view, dns_viewlist_t *viewlist, cfg_obj_t *config,
	       cfg_obj_t *vconfig, named_cachelist_t *cachelist,
	       dns_kasplist_t *kasplist, const cfg_obj_t *bindkeys,
	       isc_mem_t *mctx, cfg_aclconfctx_t *actx, bool need_hints) {
	const cfg_obj_t *maps[4];
	const cfg_obj_t *cfgmaps[3];
	const cfg_obj_t *optionmaps[3];
	const cfg_obj_t *options = NULL;
	const cfg_obj_t *voptions = NULL;
	const cfg_obj_t *forwardtype;
	const cfg_obj_t *forwarders;
	const cfg_obj_t *alternates;
	const cfg_obj_t *zonelist;
	const cfg_obj_t *dlzlist;
	const cfg_obj_t *dlz;
	const cfg_obj_t *prefetch_trigger;
	const cfg_obj_t *prefetch_eligible;
	unsigned int dlzargc;
	char **dlzargv;
	const cfg_obj_t *dyndb_list, *plugin_list;
	const cfg_obj_t *disabled;
	const cfg_obj_t *obj, *obj2;
	const cfg_listelt_t *element = NULL;
	const cfg_listelt_t *zone_element_latest = NULL;
	in_port_t port;
	dns_cache_t *cache = NULL;
	isc_result_t result;
	size_t max_cache_size;
	uint32_t max_cache_size_percent = 0;
	size_t max_adb_size;
	uint32_t lame_ttl, fail_ttl;
	uint32_t max_stale_ttl = 0;
	uint32_t stale_refresh_time = 0;
	dns_tsigkeyring_t *ring = NULL;
	dns_transport_list_t *transports = NULL;
	dns_view_t *pview = NULL; /* Production view */
	dns_dispatch_t *dispatch4 = NULL;
	dns_dispatch_t *dispatch6 = NULL;
	bool rpz_configured = false;
	bool catz_configured = false;
	bool shared_cache = false;
	int i = 0, j = 0, k = 0;
	const char *str;
	const char *cachename = NULL;
	dns_order_t *order = NULL;
	uint32_t udpsize;
	uint32_t maxbits;
	unsigned int resopts = 0;
	dns_zone_t *zone = NULL;
	uint32_t max_clients_per_query;
	bool empty_zones_enable;
	const cfg_obj_t *disablelist = NULL;
	isc_stats_t *resstats = NULL;
	dns_stats_t *resquerystats = NULL;
	bool auto_root = false;
	named_cache_t *nsc;
	bool zero_no_soattl;
	dns_acl_t *clients = NULL, *mapped = NULL, *excluded = NULL;
	unsigned int query_timeout, ndisp;
	bool old_rpz_ok = false;
	dns_dyndbctx_t *dctx = NULL;
	unsigned int resolver_param;
	dns_ntatable_t *ntatable = NULL;
	const char *qminmode = NULL;
	dns_adb_t *adb = NULL;

	REQUIRE(DNS_VIEW_VALID(view));

	if (config != NULL) {
		(void)cfg_map_get(config, "options", &options);
	}

	/*
	 * maps: view options, options, defaults
	 * cfgmaps: view options, config
	 * optionmaps: view options, options
	 */
	if (vconfig != NULL) {
		voptions = cfg_tuple_get(vconfig, "options");
		maps[i++] = voptions;
		optionmaps[j++] = voptions;
		cfgmaps[k++] = voptions;
	}
	if (options != NULL) {
		maps[i++] = options;
		optionmaps[j++] = options;
	}

	maps[i++] = named_g_defaults;
	maps[i] = NULL;
	optionmaps[j] = NULL;
	if (config != NULL) {
		cfgmaps[k++] = config;
	}
	cfgmaps[k] = NULL;

	/*
	 * Set the view's port number for outgoing queries.
	 */
	CHECKM(named_config_getport(config, "port", &port), "port");
	dns_view_setdstport(view, port);

	/*
	 * Make the list of response policy zone names for a view that
	 * is used for real lookups and so cares about hints.
	 */
	obj = NULL;
	if (view->rdclass == dns_rdataclass_in && need_hints &&
	    named_config_get(maps, "response-policy", &obj) == ISC_R_SUCCESS)
	{
		CHECK(configure_rpz(view, NULL, maps, obj, &old_rpz_ok));
		rpz_configured = true;
	}

	obj = NULL;
	if (view->rdclass != dns_rdataclass_in && need_hints &&
	    named_config_get(maps, "catalog-zones", &obj) == ISC_R_SUCCESS)
	{
		cfg_obj_log(obj, named_g_lctx, ISC_LOG_WARNING,
			    "'catalog-zones' option is only supported "
			    "for views with class IN");
	}

	obj = NULL;
	if (view->rdclass == dns_rdataclass_in && need_hints &&
	    named_config_get(maps, "catalog-zones", &obj) == ISC_R_SUCCESS)
	{
		CHECK(configure_catz(view, NULL, config, obj));
		catz_configured = true;
	}

	/*
	 * Configure the zones.
	 */
	zonelist = NULL;
	if (voptions != NULL) {
		(void)cfg_map_get(voptions, "zone", &zonelist);
	} else {
		(void)cfg_map_get(config, "zone", &zonelist);
	}

	/*
	 * Load zone configuration
	 */
	for (element = cfg_list_first(zonelist); element != NULL;
	     element = cfg_list_next(element))
	{
		const cfg_obj_t *zconfig = cfg_listelt_value(element);
		CHECK(configure_zone(config, zconfig, vconfig, view, viewlist,
				     kasplist, actx, false, old_rpz_ok, false));
		zone_element_latest = element;
	}

	/*
	 * Check that a primary or secondary zone was found for each
	 * zone named in the response policy statement, unless we are
	 * using RPZ service interface.
	 */
	if (view->rpzs != NULL && !view->rpzs->p.dnsrps_enabled) {
		dns_rpz_num_t n;

		for (n = 0; n < view->rpzs->p.num_zones; ++n) {
			if ((view->rpzs->defined & DNS_RPZ_ZBIT(n)) == 0) {
				char namebuf[DNS_NAME_FORMATSIZE];

				dns_name_format(&view->rpzs->zones[n]->origin,
						namebuf, sizeof(namebuf));
				isc_log_write(named_g_lctx,
					      NAMED_LOGCATEGORY_GENERAL,
					      NAMED_LOGMODULE_SERVER,
					      DNS_RPZ_ERROR_LEVEL,
					      "rpz '%s' is not a primary or a "
					      "secondary zone",
					      namebuf);
				result = ISC_R_NOTFOUND;
				goto cleanup;
			}
		}
	}

	/*
	 * If we're allowing added zones, then load zone configuration
	 * from the newzone file for zones that were added during previous
	 * runs.
	 */
	CHECK(configure_newzones(view, config, vconfig, actx));

	/*
	 * Create Dynamically Loadable Zone driver.
	 */
	dlzlist = NULL;
	if (voptions != NULL) {
		(void)cfg_map_get(voptions, "dlz", &dlzlist);
	} else {
		(void)cfg_map_get(config, "dlz", &dlzlist);
	}

	for (element = cfg_list_first(dlzlist); element != NULL;
	     element = cfg_list_next(element))
	{
		dlz = cfg_listelt_value(element);

		obj = NULL;
		(void)cfg_map_get(dlz, "database", &obj);
		if (obj != NULL) {
			dns_dlzdb_t *dlzdb = NULL;
			const cfg_obj_t *name, *search = NULL;
			char *s = isc_mem_strdup(mctx, cfg_obj_asstring(obj));

			if (s == NULL) {
				result = ISC_R_NOMEMORY;
				goto cleanup;
			}

			result = isc_commandline_strtoargv(mctx, s, &dlzargc,
							   &dlzargv, 0);
			if (result != ISC_R_SUCCESS) {
				isc_mem_free(mctx, s);
				goto cleanup;
			}

			name = cfg_map_getname(dlz);
			result = dns_dlzcreate(mctx, cfg_obj_asstring(name),
					       dlzargv[0], dlzargc, dlzargv,
					       &dlzdb);
			isc_mem_free(mctx, s);
			isc_mem_cput(mctx, dlzargv, dlzargc, sizeof(*dlzargv));
			if (result != ISC_R_SUCCESS) {
				goto cleanup;
			}

			/*
			 * If the DLZ backend supports configuration,
			 * and is searchable, then call its configure
			 * method now.  If not searchable, we'll take
			 * care of it when we process the zone statement.
			 */
			(void)cfg_map_get(dlz, "search", &search);
			if (search == NULL || cfg_obj_asboolean(search)) {
				dlzdb->search = true;
				result = dns_dlzconfigure(
					view, dlzdb, dlzconfigure_callback);
				if (result != ISC_R_SUCCESS) {
					goto cleanup;
				}
				ISC_LIST_APPEND(view->dlz_searched, dlzdb,
						link);
			} else {
				dlzdb->search = false;
				ISC_LIST_APPEND(view->dlz_unsearched, dlzdb,
						link);
			}
		}
	}

	/*
	 * Obtain configuration parameters that affect the decision of whether
	 * we can reuse/share an existing cache.
	 */
	obj = NULL;
	result = named_config_get(maps, "max-cache-size", &obj);
	INSIST(result == ISC_R_SUCCESS);
	/*
	 * If "-T maxcachesize=..." is in effect, it overrides any other
	 * "max-cache-size" setting found in configuration, either implicit or
	 * explicit.  For simplicity, the value passed to that command line
	 * option is always treated as the number of bytes to set
	 * "max-cache-size" to.
	 */
	if (named_g_maxcachesize != 0) {
		max_cache_size = named_g_maxcachesize;
	} else if (minimal_cache_allowed(maps, optionmaps)) {
		/*
		 * dns_cache_setcachesize() will adjust this to the smallest
		 * allowed value.
		 */
		max_cache_size = 1;
	} else if (cfg_obj_isstring(obj)) {
		str = cfg_obj_asstring(obj);
		INSIST(strcasecmp(str, "unlimited") == 0);
		max_cache_size = 0;
	} else if (cfg_obj_ispercentage(obj)) {
		max_cache_size = SIZE_AS_PERCENT;
		max_cache_size_percent = cfg_obj_aspercentage(obj);
	} else {
		uint64_t value = cfg_obj_asuint64(obj);
		if (value > SIZE_MAX) {
			cfg_obj_log(obj, named_g_lctx, ISC_LOG_WARNING,
				    "'max-cache-size "
				    "%" PRIu64 "' "
				    "is too large for this "
				    "system; reducing to %lu",
				    value, (unsigned long)SIZE_MAX);
			value = SIZE_MAX;
		}
		max_cache_size = (size_t)value;
	}

	if (max_cache_size == SIZE_AS_PERCENT) {
		uint64_t totalphys = isc_meminfo_totalphys();

		max_cache_size =
			(size_t)(totalphys * max_cache_size_percent / 100);
		if (totalphys == 0) {
			cfg_obj_log(obj, named_g_lctx, ISC_LOG_WARNING,
				    "Unable to determine amount of physical "
				    "memory, setting 'max-cache-size' to "
				    "unlimited");
		} else {
			cfg_obj_log(obj, named_g_lctx, ISC_LOG_INFO,
				    "'max-cache-size %d%%' "
				    "- setting to %" PRIu64 "MB "
				    "(out of %" PRIu64 "MB)",
				    max_cache_size_percent,
				    (uint64_t)(max_cache_size / (1024 * 1024)),
				    totalphys / (1024 * 1024));
		}
	}

	/* Check-names. */
	obj = NULL;
	result = named_checknames_get(maps, response_synonyms, &obj);
	INSIST(result == ISC_R_SUCCESS);

	str = cfg_obj_asstring(obj);
	if (strcasecmp(str, "fail") == 0) {
		resopts |= DNS_RESOLVER_CHECKNAMES |
			   DNS_RESOLVER_CHECKNAMESFAIL;
		view->checknames = true;
	} else if (strcasecmp(str, "warn") == 0) {
		resopts |= DNS_RESOLVER_CHECKNAMES;
		view->checknames = false;
	} else if (strcasecmp(str, "ignore") == 0) {
		view->checknames = false;
	} else {
		UNREACHABLE();
	}

	obj = NULL;
	result = named_config_get(maps, "zero-no-soa-ttl-cache", &obj);
	INSIST(result == ISC_R_SUCCESS);
	zero_no_soattl = cfg_obj_asboolean(obj);

	obj = NULL;
	result = named_config_get(maps, "dns64", &obj);
	if (result == ISC_R_SUCCESS && strcmp(view->name, "_bind") &&
	    strcmp(view->name, "_meta"))
	{
		isc_netaddr_t na, suffix, *sp;
		unsigned int prefixlen;
		const char *server, *contact;
		const cfg_obj_t *myobj;

		myobj = NULL;
		result = named_config_get(maps, "dns64-server", &myobj);
		if (result == ISC_R_SUCCESS) {
			server = cfg_obj_asstring(myobj);
		} else {
			server = NULL;
		}

		myobj = NULL;
		result = named_config_get(maps, "dns64-contact", &myobj);
		if (result == ISC_R_SUCCESS) {
			contact = cfg_obj_asstring(myobj);
		} else {
			contact = NULL;
		}

		for (element = cfg_list_first(obj); element != NULL;
		     element = cfg_list_next(element))
		{
			const cfg_obj_t *map = cfg_listelt_value(element);
			dns_dns64_t *dns64 = NULL;
			unsigned int dns64options = 0;

			cfg_obj_asnetprefix(cfg_map_getname(map), &na,
					    &prefixlen);

			obj = NULL;
			(void)cfg_map_get(map, "suffix", &obj);
			if (obj != NULL) {
				sp = &suffix;
				isc_netaddr_fromsockaddr(
					sp, cfg_obj_assockaddr(obj));
			} else {
				sp = NULL;
			}

			clients = mapped = excluded = NULL;
			obj = NULL;
			(void)cfg_map_get(map, "clients", &obj);
			if (obj != NULL) {
				result = cfg_acl_fromconfig(obj, config,
							    named_g_lctx, actx,
							    mctx, 0, &clients);
				if (result != ISC_R_SUCCESS) {
					goto cleanup;
				}
			}
			obj = NULL;
			(void)cfg_map_get(map, "mapped", &obj);
			if (obj != NULL) {
				result = cfg_acl_fromconfig(obj, config,
							    named_g_lctx, actx,
							    mctx, 0, &mapped);
				if (result != ISC_R_SUCCESS) {
					goto cleanup;
				}
			}
			obj = NULL;
			(void)cfg_map_get(map, "exclude", &obj);
			if (obj != NULL) {
				result = cfg_acl_fromconfig(obj, config,
							    named_g_lctx, actx,
							    mctx, 0, &excluded);
				if (result != ISC_R_SUCCESS) {
					goto cleanup;
				}
			} else {
				if (named_g_mapped == NULL) {
					result = create_mapped_acl();
					if (result != ISC_R_SUCCESS) {
						goto cleanup;
					}
				}
				dns_acl_attach(named_g_mapped, &excluded);
			}

			obj = NULL;
			(void)cfg_map_get(map, "recursive-only", &obj);
			if (obj != NULL && cfg_obj_asboolean(obj)) {
				dns64options |= DNS_DNS64_RECURSIVE_ONLY;
			}

			obj = NULL;
			(void)cfg_map_get(map, "break-dnssec", &obj);
			if (obj != NULL && cfg_obj_asboolean(obj)) {
				dns64options |= DNS_DNS64_BREAK_DNSSEC;
			}

			result = dns_dns64_create(mctx, &na, prefixlen, sp,
						  clients, mapped, excluded,
						  dns64options, &dns64);
			if (result != ISC_R_SUCCESS) {
				goto cleanup;
			}
			dns_dns64_append(&view->dns64, dns64);
			view->dns64cnt++;
			result = dns64_reverse(view, mctx, &na, prefixlen,
					       server, contact);
			if (result != ISC_R_SUCCESS) {
				goto cleanup;
			}
			if (clients != NULL) {
				dns_acl_detach(&clients);
			}
			if (mapped != NULL) {
				dns_acl_detach(&mapped);
			}
			if (excluded != NULL) {
				dns_acl_detach(&excluded);
			}
		}
	}

	obj = NULL;
	result = named_config_get(maps, "dnssec-accept-expired", &obj);
	INSIST(result == ISC_R_SUCCESS);
	view->acceptexpired = cfg_obj_asboolean(obj);

	obj = NULL;
	/* 'optionmaps', not 'maps': don't check named_g_defaults yet */
	(void)named_config_get(optionmaps, "dnssec-validation", &obj);
	if (obj == NULL) {
		/*
		 * Default to VALIDATION_DEFAULT as set in config.c.
		 */
		(void)cfg_map_get(named_g_defaults, "dnssec-validation", &obj);
		INSIST(obj != NULL);
	}
	if (obj != NULL) {
		if (cfg_obj_isboolean(obj)) {
			view->enablevalidation = cfg_obj_asboolean(obj);
		} else {
			/*
			 * If dnssec-validation is set but not boolean,
			 * then it must be "auto"
			 */
			view->enablevalidation = true;
			auto_root = true;
		}
	}

	obj = NULL;
	result = named_config_get(maps, "max-cache-ttl", &obj);
	INSIST(result == ISC_R_SUCCESS);
	view->maxcachettl = cfg_obj_asduration(obj);

	obj = NULL;
	result = named_config_get(maps, "max-ncache-ttl", &obj);
	INSIST(result == ISC_R_SUCCESS);
	view->maxncachettl = cfg_obj_asduration(obj);

	obj = NULL;
	result = named_config_get(maps, "min-cache-ttl", &obj);
	INSIST(result == ISC_R_SUCCESS);
	view->mincachettl = cfg_obj_asduration(obj);

	obj = NULL;
	result = named_config_get(maps, "min-ncache-ttl", &obj);
	INSIST(result == ISC_R_SUCCESS);
	view->minncachettl = cfg_obj_asduration(obj);

	obj = NULL;
	result = named_config_get(maps, "synth-from-dnssec", &obj);
	INSIST(result == ISC_R_SUCCESS);
	view->synthfromdnssec = cfg_obj_asboolean(obj);

	obj = NULL;
	result = named_config_get(maps, "stale-cache-enable", &obj);
	INSIST(result == ISC_R_SUCCESS);
	if (cfg_obj_asboolean(obj)) {
		obj = NULL;
		result = named_config_get(maps, "max-stale-ttl", &obj);
		INSIST(result == ISC_R_SUCCESS);
		max_stale_ttl = ISC_MAX(cfg_obj_asduration(obj), 1);
	}
	/*
	 * If 'stale-cache-enable' is false, max_stale_ttl is set to 0,
	 * meaning keeping stale RRsets in cache is disabled.
	 */

	obj = NULL;
	result = named_config_get(maps, "stale-answer-enable", &obj);
	INSIST(result == ISC_R_SUCCESS);
	view->staleanswersenable = cfg_obj_asboolean(obj);

	result = dns_viewlist_find(&named_g_server->viewlist, view->name,
				   view->rdclass, &pview);
	if (result == ISC_R_SUCCESS) {
		view->staleanswersok = pview->staleanswersok;
		dns_view_detach(&pview);
	} else {
		view->staleanswersok = dns_stale_answer_conf;
	}

	obj = NULL;
	result = named_config_get(maps, "stale-answer-client-timeout", &obj);
	INSIST(result == ISC_R_SUCCESS);
	if (cfg_obj_isstring(obj)) {
		/*
		 * The only string values available for this option
		 * are "disabled" and "off".
		 * We use (uint32_t) -1 to represent disabled since
		 * a value of zero means that stale data can be used
		 * to promptly answer the query, while an attempt to
		 * refresh the RRset will still be made in background.
		 */
		view->staleanswerclienttimeout = (uint32_t)-1;
	} else {
		view->staleanswerclienttimeout = cfg_obj_asuint32(obj);
	}

	obj = NULL;
	result = named_config_get(maps, "stale-refresh-time", &obj);
	INSIST(result == ISC_R_SUCCESS);
	stale_refresh_time = cfg_obj_asduration(obj);

	/*
	 * Configure the view's cache.
	 *
	 * First, check to see if there are any attach-cache options.  If yes,
	 * attempt to lookup an existing cache at attach it to the view.  If
	 * there is not one, then try to reuse an existing cache if possible;
	 * otherwise create a new cache.
	 *
	 * Note that the ADB is not preserved or shared in either case.
	 *
	 * When a matching view is found, the associated statistics are also
	 * retrieved and reused.
	 *
	 * XXX Determining when it is safe to reuse or share a cache is tricky.
	 * When the view's configuration changes, the cached data may become
	 * invalid because it reflects our old view of the world.  We check
	 * some of the configuration parameters that could invalidate the cache
	 * or otherwise make it unshareable, but there are other configuration
	 * options that should be checked.  For example, if a view uses a
	 * forwarder, changes in the forwarder configuration may invalidate
	 * the cache.  At the moment, it's the administrator's responsibility to
	 * ensure these configuration options don't invalidate reusing/sharing.
	 */
	obj = NULL;
	result = named_config_get(maps, "attach-cache", &obj);
	if (result == ISC_R_SUCCESS) {
		cachename = cfg_obj_asstring(obj);
	} else {
		cachename = view->name;
	}
	cache = NULL;
	nsc = cachelist_find(cachelist, cachename, view->rdclass);
	if (nsc != NULL) {
		if (!cache_sharable(nsc->primaryview, view, zero_no_soattl,
				    max_cache_size, max_stale_ttl,
				    stale_refresh_time))
		{
			isc_log_write(named_g_lctx, NAMED_LOGCATEGORY_GENERAL,
				      NAMED_LOGMODULE_SERVER, ISC_LOG_ERROR,
				      "views %s and %s can't share the cache "
				      "due to configuration parameter mismatch",
				      nsc->primaryview->name, view->name);
			result = ISC_R_FAILURE;
			goto cleanup;
		}
		dns_cache_attach(nsc->cache, &cache);
		shared_cache = true;
	} else {
		if (strcmp(cachename, view->name) == 0) {
			result = dns_viewlist_find(&named_g_server->viewlist,
						   cachename, view->rdclass,
						   &pview);
			if (result != ISC_R_NOTFOUND && result != ISC_R_SUCCESS)
			{
				goto cleanup;
			}
			if (pview != NULL) {
				if (!cache_reusable(pview, view,
						    zero_no_soattl))
				{
					isc_log_write(named_g_lctx,
						      NAMED_LOGCATEGORY_GENERAL,
						      NAMED_LOGMODULE_SERVER,
						      ISC_LOG_DEBUG(1),
						      "cache cannot be reused "
						      "for view %s due to "
						      "configuration parameter "
						      "mismatch",
						      view->name);
				} else {
					INSIST(pview->cache != NULL);
					isc_log_write(named_g_lctx,
						      NAMED_LOGCATEGORY_GENERAL,
						      NAMED_LOGMODULE_SERVER,
						      ISC_LOG_DEBUG(3),
						      "reusing existing cache");
					dns_cache_attach(pview->cache, &cache);
				}
				dns_resolver_getstats(pview->resolver,
						      &resstats);
				dns_resolver_getquerystats(pview->resolver,
							   &resquerystats);
				dns_view_detach(&pview);
			}
		}
		if (cache == NULL) {
			/*
			 * Create a cache with the desired name.  This normally
			 * equals the view name, but may also be a forward
			 * reference to a view that share the cache with this
			 * view but is not yet configured.  If it is not the
			 * view name but not a forward reference either, then it
			 * is simply a named cache that is not shared.
			 */
			CHECK(dns_cache_create(named_g_loopmgr, view->rdclass,
					       cachename, &cache));
		}
		nsc = isc_mem_get(mctx, sizeof(*nsc));
		nsc->cache = NULL;
		dns_cache_attach(cache, &nsc->cache);
		nsc->primaryview = view;
		nsc->needflush = false;
		nsc->adbsizeadjusted = false;
		nsc->rdclass = view->rdclass;
		ISC_LINK_INIT(nsc, link);
		ISC_LIST_APPEND(*cachelist, nsc, link);
	}
	dns_view_setcache(view, cache, shared_cache);

	dns_cache_setcachesize(cache, max_cache_size);
	dns_cache_setservestalettl(cache, max_stale_ttl);
	dns_cache_setservestalerefresh(cache, stale_refresh_time);

	dns_cache_detach(&cache);

	obj = NULL;
	result = named_config_get(maps, "stale-answer-ttl", &obj);
	INSIST(result == ISC_R_SUCCESS);
	view->staleanswerttl = ISC_MAX(cfg_obj_asduration(obj), 1);

	/*
	 * Resolver.
	 */
	CHECK(get_view_querysource_dispatch(
		maps, AF_INET, &dispatch4,
		(ISC_LIST_PREV(view, link) == NULL)));
	CHECK(get_view_querysource_dispatch(
		maps, AF_INET6, &dispatch6,
		(ISC_LIST_PREV(view, link) == NULL)));
	if (dispatch4 == NULL && dispatch6 == NULL) {
		UNEXPECTED_ERROR("unable to obtain either an IPv4 or"
				 " an IPv6 dispatch");
		result = ISC_R_UNEXPECTED;
		goto cleanup;
	}

	ndisp = 4 * ISC_MIN(named_g_udpdisp, MAX_UDP_DISPATCH);
	CHECK(dns_view_createresolver(
		view, named_g_loopmgr, ndisp, named_g_netmgr, resopts,
		named_g_server->tlsctx_client_cache, dispatch4, dispatch6));

	if (resstats == NULL) {
		isc_stats_create(mctx, &resstats, dns_resstatscounter_max);
	}
	dns_resolver_setstats(view->resolver, resstats);
	if (resquerystats == NULL) {
		dns_rdatatypestats_create(mctx, &resquerystats);
	}
	dns_resolver_setquerystats(view->resolver, resquerystats);

	/*
	 * Set the ADB cache size to 1/8th of the max-cache-size or
	 * MAX_ADB_SIZE_FOR_CACHESHARE when the cache is shared.
	 */
	max_adb_size = 0;
	if (max_cache_size != 0U) {
		max_adb_size = max_cache_size / 8;
		if (max_adb_size == 0U) {
			max_adb_size = 1; /* Force minimum. */
		}
		if (view != nsc->primaryview &&
		    max_adb_size > MAX_ADB_SIZE_FOR_CACHESHARE)
		{
			max_adb_size = MAX_ADB_SIZE_FOR_CACHESHARE;
			if (!nsc->adbsizeadjusted) {
				dns_view_getadb(nsc->primaryview, &adb);
				if (adb != NULL) {
					dns_adb_setadbsize(
						adb,
						MAX_ADB_SIZE_FOR_CACHESHARE);
					nsc->adbsizeadjusted = true;
					dns_adb_detach(&adb);
				}
			}
		}
	}
	dns_view_getadb(view, &adb);
	if (adb != NULL) {
		dns_adb_setadbsize(adb, max_adb_size);
		dns_adb_detach(&adb);
	}

	/*
	 * Set up ADB quotas
	 */
	{
		uint32_t fps, freq;
		double low, high, discount;

		obj = NULL;
		result = named_config_get(maps, "fetches-per-server", &obj);
		INSIST(result == ISC_R_SUCCESS);
		obj2 = cfg_tuple_get(obj, "fetches");
		fps = cfg_obj_asuint32(obj2);
		obj2 = cfg_tuple_get(obj, "response");
		if (!cfg_obj_isvoid(obj2)) {
			const char *resp = cfg_obj_asstring(obj2);
			isc_result_t r = DNS_R_SERVFAIL;

			if (strcasecmp(resp, "drop") == 0) {
				r = DNS_R_DROP;
			} else if (strcasecmp(resp, "fail") == 0) {
				r = DNS_R_SERVFAIL;
			} else {
				UNREACHABLE();
			}

			dns_resolver_setquotaresponse(view->resolver,
						      dns_quotatype_server, r);
		}

		obj = NULL;
		result = named_config_get(maps, "fetch-quota-params", &obj);
		INSIST(result == ISC_R_SUCCESS);

		obj2 = cfg_tuple_get(obj, "frequency");
		freq = cfg_obj_asuint32(obj2);

		obj2 = cfg_tuple_get(obj, "low");
		low = (double)cfg_obj_asfixedpoint(obj2) / 100.0;

		obj2 = cfg_tuple_get(obj, "high");
		high = (double)cfg_obj_asfixedpoint(obj2) / 100.0;

		obj2 = cfg_tuple_get(obj, "discount");
		discount = (double)cfg_obj_asfixedpoint(obj2) / 100.0;

		dns_view_getadb(view, &adb);
		if (adb != NULL) {
			dns_adb_setquota(adb, fps, freq, low, high, discount);
			dns_adb_detach(&adb);
		}
	}

	/*
	 * Set resolver's lame-ttl.
	 */
	obj = NULL;
	result = named_config_get(maps, "lame-ttl", &obj);
	INSIST(result == ISC_R_SUCCESS);
	lame_ttl = cfg_obj_asduration(obj);
	if (lame_ttl > 0) {
		cfg_obj_log(obj, named_g_lctx, ISC_LOG_WARNING,
			    "disabling lame cache despite lame-ttl > 0 as it "
			    "may cause performance issues");
		lame_ttl = 0;
	}
	dns_resolver_setlamettl(view->resolver, lame_ttl);

	/*
	 * Set the resolver's query timeout.
	 */
	obj = NULL;
	result = named_config_get(maps, "resolver-query-timeout", &obj);
	INSIST(result == ISC_R_SUCCESS);
	query_timeout = cfg_obj_asuint32(obj);
	dns_resolver_settimeout(view->resolver, query_timeout);

	/*
	 * Adjust stale-answer-client-timeout upper bound
	 * to be resolver-query-timeout - 1s.
	 * This assignment is safe as dns_resolver_settimeout()
	 * ensures that resolver->querytimeout value will be in the
	 * [MINIMUM_QUERY_TIMEOUT, MAXIMUM_QUERY_TIMEOUT] range and
	 * MINIMUM_QUERY_TIMEOUT is > 1000 (in ms).
	 */
	if (view->staleanswerclienttimeout != (uint32_t)-1 &&
	    view->staleanswerclienttimeout >
		    (dns_resolver_gettimeout(view->resolver) - 1000))
	{
		view->staleanswerclienttimeout =
			dns_resolver_gettimeout(view->resolver) - 1000;
		isc_log_write(
			named_g_lctx, NAMED_LOGCATEGORY_GENERAL,
			NAMED_LOGMODULE_SERVER, ISC_LOG_WARNING,
			"stale-answer-client-timeout adjusted to %" PRIu32,
			view->staleanswerclienttimeout);
	}

	/* Specify whether to use 0-TTL for negative response for SOA query */
	dns_resolver_setzeronosoattl(view->resolver, zero_no_soattl);

	/*
	 * Set the resolver's EDNS UDP size.
	 */
	obj = NULL;
	result = named_config_get(maps, "edns-udp-size", &obj);
	INSIST(result == ISC_R_SUCCESS);
	udpsize = cfg_obj_asuint32(obj);
	if (udpsize < 512) {
		udpsize = 512;
	}
	// OQS updated from 4096 to 8192
	if (udpsize > 8192) {
		udpsize = 8192;
	}
	dns_view_setudpsize(view, (uint16_t)udpsize);

	/*
	 * Set the maximum UDP response size.
	 */
	obj = NULL;
	result = named_config_get(maps, "max-udp-size", &obj);
	INSIST(result == ISC_R_SUCCESS);
	udpsize = cfg_obj_asuint32(obj);
	if (udpsize < 512) {
		udpsize = 512;
	}
	// OQS updated from 4096 to 8192
	if (udpsize > 8192) {
		udpsize = 8192;
	}
	view->maxudp = udpsize;

	/*
	 * Set the maximum UDP when a COOKIE is not provided.
	 */
	obj = NULL;
	result = named_config_get(maps, "nocookie-udp-size", &obj);
	INSIST(result == ISC_R_SUCCESS);
	udpsize = cfg_obj_asuint32(obj);
	if (udpsize < 128) {
		udpsize = 128;
	}
	if (udpsize > view->maxudp) {
		udpsize = view->maxudp;
	}
	view->nocookieudp = udpsize;

	/*
	 * Set the maximum rsa exponent bits.
	 */
	obj = NULL;
	result = named_config_get(maps, "max-rsa-exponent-size", &obj);
	INSIST(result == ISC_R_SUCCESS);
	maxbits = cfg_obj_asuint32(obj);
	if (maxbits != 0 && maxbits < 35) {
		maxbits = 35;
	}
	if (maxbits > 4096) {
		maxbits = 4096;
	}
	view->maxbits = maxbits;

	/*
	 * Set resolver retry parameters.
	 */
	obj = NULL;
	CHECK(named_config_get(maps, "resolver-retry-interval", &obj));
	resolver_param = cfg_obj_asuint32(obj);
	if (resolver_param > 0) {
		dns_resolver_setretryinterval(view->resolver, resolver_param);
	}

	obj = NULL;
	CHECK(named_config_get(maps, "resolver-nonbackoff-tries", &obj));
	resolver_param = cfg_obj_asuint32(obj);
	if (resolver_param > 0) {
		dns_resolver_setnonbackofftries(view->resolver, resolver_param);
	}

	/*
	 * Set supported DNSSEC algorithms.
	 */
	disabled = NULL;
	(void)named_config_get(maps, "disable-algorithms", &disabled);
	if (disabled != NULL) {
		for (element = cfg_list_first(disabled); element != NULL;
		     element = cfg_list_next(element))
		{
			CHECK(disable_algorithms(cfg_listelt_value(element),
						 view->resolver));
		}
	}

	/*
	 * Set supported DS digest types.
	 */
	disabled = NULL;
	(void)named_config_get(maps, "disable-ds-digests", &disabled);
	if (disabled != NULL) {
		for (element = cfg_list_first(disabled); element != NULL;
		     element = cfg_list_next(element))
		{
			CHECK(disable_ds_digests(cfg_listelt_value(element),
						 view->resolver));
		}
	}

	/*
	 * A global or view "forwarders" option, if present,
	 * creates an entry for "." in the forwarding table.
	 */
	forwardtype = NULL;
	forwarders = NULL;
	(void)named_config_get(maps, "forward", &forwardtype);
	(void)named_config_get(maps, "forwarders", &forwarders);
	if (forwarders != NULL) {
		CHECK(configure_forward(config, view, dns_rootname, forwarders,
					forwardtype));
	}

	/*
	 * Dual Stack Servers.
	 */
	alternates = NULL;
	(void)named_config_get(maps, "dual-stack-servers", &alternates);
	if (alternates != NULL) {
		CHECK(configure_alternates(config, view, alternates));
	}

	/*
	 * We have default hints for class IN if we need them.
	 */
	if (view->rdclass == dns_rdataclass_in && view->hints == NULL) {
		dns_view_sethints(view, named_g_server->in_roothints);
	}

	/*
	 * If we still have no hints, this is a non-IN view with no
	 * "hints zone" configured.  Issue a warning, except if this
	 * is a root server.  Root servers never need to consult
	 * their hints, so it's no point requiring users to configure
	 * them.
	 */
	if (view->hints == NULL) {
		dns_zone_t *rootzone = NULL;
		(void)dns_view_findzone(view, dns_rootname, DNS_ZTFIND_EXACT,
					&rootzone);
		if (rootzone != NULL) {
			dns_zone_detach(&rootzone);
			need_hints = false;
		}
		if (need_hints) {
			isc_log_write(named_g_lctx, NAMED_LOGCATEGORY_GENERAL,
				      NAMED_LOGMODULE_SERVER, ISC_LOG_WARNING,
				      "no root hints for view '%s'",
				      view->name);
		}
	}

	/*
	 * Configure the view's transports (DoT/DoH)
	 */
	CHECK(named_transports_fromconfig(config, vconfig, view->mctx,
					  &transports));
	dns_view_settransports(view, transports);
	dns_transport_list_detach(&transports);

	/*
	 * Configure the view's TSIG keys.
	 */
	CHECK(named_tsigkeyring_fromconfig(config, vconfig, view->mctx, &ring));
	if (named_g_server->sessionkey != NULL) {
		dns_tsigkey_t *tsigkey = NULL;
		result = dns_tsigkey_createfromkey(
			named_g_server->session_keyname,
			named_g_server->session_keyalg,
			named_g_server->sessionkey, false, false, NULL, 0, 0,
			mctx, &tsigkey);
		if (result == ISC_R_SUCCESS) {
			result = dns_tsigkeyring_add(ring, tsigkey);
			dns_tsigkey_detach(&tsigkey);
		}
		CHECK(result);
	}
	dns_view_setkeyring(view, ring);
	dns_tsigkeyring_detach(&ring);

	/*
	 * See if we can re-use a dynamic key ring.
	 */
	result = dns_viewlist_find(&named_g_server->viewlist, view->name,
				   view->rdclass, &pview);
	if (result != ISC_R_NOTFOUND && result != ISC_R_SUCCESS) {
		goto cleanup;
	}
	if (pview != NULL) {
		dns_view_getdynamickeyring(pview, &ring);
		if (ring != NULL) {
			dns_view_setdynamickeyring(view, ring);
		}
		dns_tsigkeyring_detach(&ring);
		dns_view_detach(&pview);
	} else {
		dns_view_restorekeyring(view);
	}

	/*
	 * Configure the view's peer list.
	 */
	{
		const cfg_obj_t *peers = NULL;
		dns_peerlist_t *newpeers = NULL;

		(void)named_config_get(cfgmaps, "server", &peers);
		CHECK(dns_peerlist_new(mctx, &newpeers));
		for (element = cfg_list_first(peers); element != NULL;
		     element = cfg_list_next(element))
		{
			const cfg_obj_t *cpeer = cfg_listelt_value(element);
			dns_peer_t *peer;

			CHECK(configure_peer(cpeer, mctx, &peer));
			dns_peerlist_addpeer(newpeers, peer);
			dns_peer_detach(&peer);
		}
		dns_peerlist_detach(&view->peers);
		view->peers = newpeers; /* Transfer ownership. */
	}

	/*
	 *	Configure the views rrset-order.
	 */
	{
		const cfg_obj_t *rrsetorder = NULL;

		(void)named_config_get(maps, "rrset-order", &rrsetorder);
		CHECK(dns_order_create(mctx, &order));
		for (element = cfg_list_first(rrsetorder); element != NULL;
		     element = cfg_list_next(element))
		{
			const cfg_obj_t *ent = cfg_listelt_value(element);

			CHECK(configure_order(order, ent));
		}
		if (view->order != NULL) {
			dns_order_detach(&view->order);
		}
		dns_order_attach(order, &view->order);
		dns_order_detach(&order);
	}
	/*
	 * Copy the aclenv object.
	 */
	dns_aclenv_copy(view->aclenv, ns_interfacemgr_getaclenv(
					      named_g_server->interfacemgr));

	/*
	 * Configure the "match-clients" and "match-destinations" ACL.
	 * (These are only meaningful at the view level, but 'config'
	 * must be passed so that named ACLs defined at the global level
	 * can be retrieved.)
	 */
	CHECK(configure_view_acl(vconfig, config, NULL, "match-clients", NULL,
				 actx, named_g_mctx, &view->matchclients));
	CHECK(configure_view_acl(vconfig, config, NULL, "match-destinations",
				 NULL, actx, named_g_mctx,
				 &view->matchdestinations));

	/*
	 * Configure the "match-recursive-only" option.
	 */
	obj = NULL;
	(void)named_config_get(maps, "match-recursive-only", &obj);
	if (obj != NULL && cfg_obj_asboolean(obj)) {
		view->matchrecursiveonly = true;
	} else {
		view->matchrecursiveonly = false;
	}

	/*
	 * Configure other configurable data.
	 */
	obj = NULL;
	result = named_config_get(maps, "recursion", &obj);
	INSIST(result == ISC_R_SUCCESS);
	view->recursion = cfg_obj_asboolean(obj);

	obj = NULL;
	result = named_config_get(maps, "qname-minimization", &obj);
	INSIST(result == ISC_R_SUCCESS);
	qminmode = cfg_obj_asstring(obj);
	INSIST(qminmode != NULL);
	if (!strcmp(qminmode, "strict")) {
		view->qminimization = true;
		view->qmin_strict = true;
	} else if (!strcmp(qminmode, "relaxed")) {
		view->qminimization = true;
		view->qmin_strict = false;
	} else { /* "disabled" or "off" */
		view->qminimization = false;
		view->qmin_strict = false;
	}

	obj = NULL;
	result = named_config_get(maps, "auth-nxdomain", &obj);
	INSIST(result == ISC_R_SUCCESS);
	view->auth_nxdomain = cfg_obj_asboolean(obj);

	obj = NULL;
	result = named_config_get(maps, "minimal-any", &obj);
	INSIST(result == ISC_R_SUCCESS);
	view->minimal_any = cfg_obj_asboolean(obj);

	obj = NULL;
	result = named_config_get(maps, "minimal-responses", &obj);
	INSIST(result == ISC_R_SUCCESS);
	if (cfg_obj_isboolean(obj)) {
		if (cfg_obj_asboolean(obj)) {
			view->minimalresponses = dns_minimal_yes;
		} else {
			view->minimalresponses = dns_minimal_no;
		}
	} else {
		str = cfg_obj_asstring(obj);
		if (strcasecmp(str, "no-auth") == 0) {
			view->minimalresponses = dns_minimal_noauth;
		} else if (strcasecmp(str, "no-auth-recursive") == 0) {
			view->minimalresponses = dns_minimal_noauthrec;
		} else {
			UNREACHABLE();
		}
	}

	obj = NULL;
	result = named_config_get(maps, "transfer-format", &obj);
	INSIST(result == ISC_R_SUCCESS);
	str = cfg_obj_asstring(obj);
	if (strcasecmp(str, "many-answers") == 0) {
		view->transfer_format = dns_many_answers;
	} else if (strcasecmp(str, "one-answer") == 0) {
		view->transfer_format = dns_one_answer;
	} else {
		UNREACHABLE();
	}

	obj = NULL;
	result = named_config_get(maps, "trust-anchor-telemetry", &obj);
	INSIST(result == ISC_R_SUCCESS);
	view->trust_anchor_telemetry = cfg_obj_asboolean(obj);

	obj = NULL;
	result = named_config_get(maps, "root-key-sentinel", &obj);
	INSIST(result == ISC_R_SUCCESS);
	view->root_key_sentinel = cfg_obj_asboolean(obj);

	/*
	 * Set the "allow-query", "allow-query-cache", "allow-recursion",
	 * "allow-recursion-on" and "allow-query-cache-on" ACLs if
	 * configured in named.conf, but NOT from the global defaults.
	 * This is done by leaving the third argument to configure_view_acl()
	 * NULL.
	 *
	 * We ignore the global defaults here because these ACLs
	 * can inherit from each other.  If any are still unset after
	 * applying the inheritance rules, we'll look up the defaults at
	 * that time.
	 */

	/* named.conf only */
	CHECK(configure_view_acl(vconfig, config, NULL, "allow-query", NULL,
				 actx, named_g_mctx, &view->queryacl));

	/* named.conf only */
	CHECK(configure_view_acl(vconfig, config, NULL, "allow-query-cache",
				 NULL, actx, named_g_mctx, &view->cacheacl));
	/* named.conf only */
	CHECK(configure_view_acl(vconfig, config, NULL, "allow-query-cache-on",
				 NULL, actx, named_g_mctx, &view->cacheonacl));

	if (strcmp(view->name, "_bind") != 0 &&
	    view->rdclass != dns_rdataclass_chaos)
	{
		/* named.conf only */
		CHECK(configure_view_acl(vconfig, config, NULL,
					 "allow-recursion", NULL, actx,
					 named_g_mctx, &view->recursionacl));
		/* named.conf only */
		CHECK(configure_view_acl(vconfig, config, NULL,
					 "allow-recursion-on", NULL, actx,
					 named_g_mctx, &view->recursiononacl));
	}

	if (view->recursion) {
		/*
		 * "allow-query-cache" inherits from "allow-recursion" if set,
		 * otherwise from "allow-query" if set.
		 */
		if (view->cacheacl == NULL) {
			if (view->recursionacl != NULL) {
				dns_acl_attach(view->recursionacl,
					       &view->cacheacl);
			} else if (view->queryacl != NULL) {
				dns_acl_attach(view->queryacl, &view->cacheacl);
			}
		}

		/*
		 * "allow-recursion" inherits from "allow-query-cache" if set,
		 * otherwise from "allow-query" if set.
		 */
		if (view->recursionacl == NULL) {
			if (view->cacheacl != NULL) {
				dns_acl_attach(view->cacheacl,
					       &view->recursionacl);
			} else if (view->queryacl != NULL) {
				dns_acl_attach(view->queryacl,
					       &view->recursionacl);
			}
		}

		/*
		 * "allow-query-cache-on" inherits from "allow-recursion-on"
		 * if set.
		 */
		if (view->cacheonacl == NULL) {
			if (view->recursiononacl != NULL) {
				dns_acl_attach(view->recursiononacl,
					       &view->cacheonacl);
			}
		}

		/*
		 * "allow-recursion-on" inherits from "allow-query-cache-on"
		 * if set.
		 */
		if (view->recursiononacl == NULL) {
			if (view->cacheonacl != NULL) {
				dns_acl_attach(view->cacheonacl,
					       &view->recursiononacl);
			}
		}

		/*
		 * If any are still unset at this point, we now get default
		 * values for from the global config.
		 */

		if (view->recursionacl == NULL) {
			/* global default only */
			CHECK(configure_view_acl(
				NULL, NULL, named_g_config, "allow-recursion",
				NULL, actx, named_g_mctx, &view->recursionacl));
		}
		if (view->recursiononacl == NULL) {
			/* global default only */
			CHECK(configure_view_acl(NULL, NULL, named_g_config,
						 "allow-recursion-on", NULL,
						 actx, named_g_mctx,
						 &view->recursiononacl));
		}
		if (view->cacheacl == NULL) {
			/* global default only */
			CHECK(configure_view_acl(
				NULL, NULL, named_g_config, "allow-query-cache",
				NULL, actx, named_g_mctx, &view->cacheacl));
		}
		if (view->cacheonacl == NULL) {
			/* global default only */
			CHECK(configure_view_acl(NULL, NULL, named_g_config,
						 "allow-query-cache-on", NULL,
						 actx, named_g_mctx,
						 &view->cacheonacl));
		}
	} else {
		/*
		 * We're not recursive; if the query-cache ACLs haven't
		 * been set at the options/view level, set them to none.
		 */
		if (view->cacheacl == NULL) {
			CHECK(dns_acl_none(mctx, &view->cacheacl));
		}
		if (view->cacheonacl == NULL) {
			CHECK(dns_acl_none(mctx, &view->cacheonacl));
		}
	}

	/*
	 * Finished setting recursion and query-cache ACLs, so now we
	 * can get the allow-query default if it wasn't set in named.conf
	 */
	if (view->queryacl == NULL) {
		/* global default only */
		CHECK(configure_view_acl(NULL, NULL, named_g_config,
					 "allow-query", NULL, actx,
					 named_g_mctx, &view->queryacl));
	}

	/*
	 * Ignore case when compressing responses to the specified
	 * clients. This causes case not always to be preserved,
	 * and is needed by some broken clients.
	 */
	CHECK(configure_view_acl(vconfig, config, named_g_config,
				 "no-case-compress", NULL, actx, named_g_mctx,
				 &view->nocasecompress));

	/*
	 * Disable name compression completely, this is a tradeoff
	 * between CPU and network usage.
	 */
	obj = NULL;
	result = named_config_get(maps, "message-compression", &obj);
	INSIST(result == ISC_R_SUCCESS);
	view->msgcompression = cfg_obj_asboolean(obj);

	/*
	 * Filter setting on addresses in the answer section.
	 */
	CHECK(configure_view_acl(vconfig, config, named_g_config,
				 "deny-answer-addresses", "acl", actx,
				 named_g_mctx, &view->denyansweracl));
	CHECK(configure_view_nametable(vconfig, config, "deny-answer-addresses",
				       "except-from", named_g_mctx,
				       &view->answeracl_exclude));

	/*
	 * Filter setting on names (CNAME/DNAME targets) in the answer section.
	 */
	CHECK(configure_view_nametable(vconfig, config, "deny-answer-aliases",
				       "name", named_g_mctx,
				       &view->denyanswernames));
	CHECK(configure_view_nametable(vconfig, config, "deny-answer-aliases",
				       "except-from", named_g_mctx,
				       &view->answernames_exclude));

	/*
	 * Configure sortlist, if set
	 */
	CHECK(configure_view_sortlist(vconfig, config, actx, named_g_mctx,
				      &view->sortlist));

	/*
	 * Configure default allow-update and allow-update-forwarding ACLs,
	 * so they can be inherited by zones. (XXX: These are not
	 * read from the options/view level here. However, they may be
	 * read from there in zoneconf.c:configure_zone_acl() later.)
	 */
	if (view->updateacl == NULL) {
		CHECK(configure_view_acl(NULL, NULL, named_g_config,
					 "allow-update", NULL, actx,
					 named_g_mctx, &view->updateacl));
	}
	if (view->upfwdacl == NULL) {
		CHECK(configure_view_acl(NULL, NULL, named_g_config,
					 "allow-update-forwarding", NULL, actx,
					 named_g_mctx, &view->upfwdacl));
	}

	/*
	 * Configure default allow-transfer and allow-notify ACLs so they
	 * can be inherited by zones.
	 */
	if (view->transferacl == NULL) {
		CHECK(configure_view_acl(vconfig, config, named_g_config,
					 "allow-transfer", NULL, actx,
					 named_g_mctx, &view->transferacl));
	}
	if (view->notifyacl == NULL) {
		CHECK(configure_view_acl(vconfig, config, named_g_config,
					 "allow-notify", NULL, actx,
					 named_g_mctx, &view->notifyacl));
	}

	obj = NULL;
	result = named_config_get(maps, "provide-ixfr", &obj);
	INSIST(result == ISC_R_SUCCESS);
	view->provideixfr = cfg_obj_asboolean(obj);

	obj = NULL;
	result = named_config_get(maps, "request-nsid", &obj);
	INSIST(result == ISC_R_SUCCESS);
	view->requestnsid = cfg_obj_asboolean(obj);

	obj = NULL;
	result = named_config_get(maps, "send-cookie", &obj);
	INSIST(result == ISC_R_SUCCESS);
	view->sendcookie = cfg_obj_asboolean(obj);

	obj = NULL;
	if (view->pad_acl != NULL) {
		dns_acl_detach(&view->pad_acl);
	}
	result = named_config_get(optionmaps, "response-padding", &obj);
	if (result == ISC_R_SUCCESS) {
		const cfg_obj_t *padobj = cfg_tuple_get(obj, "block-size");
		const cfg_obj_t *aclobj = cfg_tuple_get(obj, "acl");
		uint32_t padding = cfg_obj_asuint32(padobj);

		if (padding > 512U) {
			cfg_obj_log(obj, named_g_lctx, ISC_LOG_WARNING,
				    "response-padding block-size cannot "
				    "exceed 512: lowering");
			padding = 512U;
		}
		view->padding = (uint16_t)padding;
		CHECK(cfg_acl_fromconfig(aclobj, config, named_g_lctx, actx,
					 named_g_mctx, 0, &view->pad_acl));
	}

	obj = NULL;
	result = named_config_get(maps, "require-server-cookie", &obj);
	INSIST(result == ISC_R_SUCCESS);
	view->requireservercookie = cfg_obj_asboolean(obj);

	obj = NULL;
	result = named_config_get(maps, "v6-bias", &obj);
	INSIST(result == ISC_R_SUCCESS);
	view->v6bias = cfg_obj_asuint32(obj) * 1000;

	obj = NULL;
	result = named_config_get(maps, "max-clients-per-query", &obj);
	INSIST(result == ISC_R_SUCCESS);
	max_clients_per_query = cfg_obj_asuint32(obj);

	obj = NULL;
	result = named_config_get(maps, "clients-per-query", &obj);
	INSIST(result == ISC_R_SUCCESS);
	dns_resolver_setclientsperquery(view->resolver, cfg_obj_asuint32(obj),
					max_clients_per_query);

	obj = NULL;
	result = named_config_get(maps, "max-recursion-depth", &obj);
	INSIST(result == ISC_R_SUCCESS);
	dns_resolver_setmaxdepth(view->resolver, cfg_obj_asuint32(obj));

	obj = NULL;
	result = named_config_get(maps, "max-recursion-queries", &obj);
	INSIST(result == ISC_R_SUCCESS);
	dns_resolver_setmaxqueries(view->resolver, cfg_obj_asuint32(obj));

	obj = NULL;
	result = named_config_get(maps, "fetches-per-zone", &obj);
	INSIST(result == ISC_R_SUCCESS);
	obj2 = cfg_tuple_get(obj, "fetches");
	dns_resolver_setfetchesperzone(view->resolver, cfg_obj_asuint32(obj2));
	obj2 = cfg_tuple_get(obj, "response");
	if (!cfg_obj_isvoid(obj2)) {
		const char *resp = cfg_obj_asstring(obj2);
		isc_result_t r = DNS_R_SERVFAIL;

		if (strcasecmp(resp, "drop") == 0) {
			r = DNS_R_DROP;
		} else if (strcasecmp(resp, "fail") == 0) {
			r = DNS_R_SERVFAIL;
		} else {
			UNREACHABLE();
		}

		dns_resolver_setquotaresponse(view->resolver,
					      dns_quotatype_zone, r);
	}

	obj = NULL;
	result = named_config_get(maps, "prefetch", &obj);
	INSIST(result == ISC_R_SUCCESS);
	prefetch_trigger = cfg_tuple_get(obj, "trigger");
	view->prefetch_trigger = cfg_obj_asuint32(prefetch_trigger);
	if (view->prefetch_trigger > 10) {
		view->prefetch_trigger = 10;
	}
	prefetch_eligible = cfg_tuple_get(obj, "eligible");
	if (cfg_obj_isvoid(prefetch_eligible)) {
		int m;
		for (m = 1; maps[m] != NULL; m++) {
			obj = NULL;
			result = named_config_get(&maps[m], "prefetch", &obj);
			INSIST(result == ISC_R_SUCCESS);
			prefetch_eligible = cfg_tuple_get(obj, "eligible");
			if (cfg_obj_isuint32(prefetch_eligible)) {
				break;
			}
		}
		INSIST(cfg_obj_isuint32(prefetch_eligible));
	}
	view->prefetch_eligible = cfg_obj_asuint32(prefetch_eligible);
	if (view->prefetch_eligible < view->prefetch_trigger + 6) {
		view->prefetch_eligible = view->prefetch_trigger + 6;
	}

	/*
	 * For now, there is only one kind of trusted keys, the
	 * "security roots".
	 */
	CHECK(configure_view_dnsseckeys(view, vconfig, config, bindkeys,
					auto_root));

	obj = NULL;
	result = named_config_get(maps, "dnssec-must-be-secure", &obj);
	if (result == ISC_R_SUCCESS) {
		CHECK(mustbesecure(obj, view->resolver));
	}

	obj = NULL;
	result = named_config_get(maps, "nta-recheck", &obj);
	INSIST(result == ISC_R_SUCCESS);
	view->nta_recheck = cfg_obj_asduration(obj);

	obj = NULL;
	result = named_config_get(maps, "nta-lifetime", &obj);
	INSIST(result == ISC_R_SUCCESS);
	view->nta_lifetime = cfg_obj_asduration(obj);

	obj = NULL;
	result = named_config_get(maps, "preferred-glue", &obj);
	if (result == ISC_R_SUCCESS) {
		str = cfg_obj_asstring(obj);
		if (strcasecmp(str, "a") == 0) {
			view->preferred_glue = dns_rdatatype_a;
		} else if (strcasecmp(str, "aaaa") == 0) {
			view->preferred_glue = dns_rdatatype_aaaa;
		} else {
			view->preferred_glue = 0;
		}
	} else {
		view->preferred_glue = 0;
	}

	/*
	 * Load DynDB modules.
	 */
	dyndb_list = NULL;
	if (voptions != NULL) {
		(void)cfg_map_get(voptions, "dyndb", &dyndb_list);
	} else {
		(void)cfg_map_get(config, "dyndb", &dyndb_list);
	}

	for (element = cfg_list_first(dyndb_list); element != NULL;
	     element = cfg_list_next(element))
	{
		const cfg_obj_t *dyndb = cfg_listelt_value(element);

		if (dctx == NULL) {
			const void *hashinit = isc_hash_get_initializer();
			CHECK(dns_dyndb_createctx(mctx, hashinit, named_g_lctx,
						  view, named_g_server->zonemgr,
						  named_g_loopmgr, &dctx));
		}

		CHECK(configure_dyndb(dyndb, mctx, dctx));
	}

	/*
	 * Load plugins.
	 */
	plugin_list = NULL;
	if (voptions != NULL) {
		(void)cfg_map_get(voptions, "plugin", &plugin_list);
	} else {
		(void)cfg_map_get(config, "plugin", &plugin_list);
	}

	if (plugin_list != NULL) {
		INSIST(view->hooktable == NULL);
		CHECK(ns_hooktable_create(view->mctx,
					  (ns_hooktable_t **)&view->hooktable));
		view->hooktable_free = ns_hooktable_free;

		ns_plugins_create(view->mctx, (ns_plugins_t **)&view->plugins);
		view->plugins_free = ns_plugins_free;

		CHECK(cfg_pluginlist_foreach(config, plugin_list, named_g_lctx,
					     register_one_plugin, view));
	}

	/*
	 * Setup automatic empty zones.  If recursion is off then
	 * they are disabled by default.
	 */
	obj = NULL;
	(void)named_config_get(maps, "empty-zones-enable", &obj);
	(void)named_config_get(maps, "disable-empty-zone", &disablelist);
	if (obj == NULL && disablelist == NULL &&
	    view->rdclass == dns_rdataclass_in)
	{
		empty_zones_enable = view->recursion;
	} else if (view->rdclass == dns_rdataclass_in) {
		if (obj != NULL) {
			empty_zones_enable = cfg_obj_asboolean(obj);
		} else {
			empty_zones_enable = view->recursion;
		}
	} else {
		empty_zones_enable = false;
	}

	if (empty_zones_enable) {
		const char *empty;
		int empty_zone = 0;
		dns_fixedname_t fixed;
		dns_name_t *name;
		isc_buffer_t buffer;
		char server[DNS_NAME_FORMATSIZE + 1];
		char contact[DNS_NAME_FORMATSIZE + 1];
		const char *empty_dbtype[4] = { "_builtin", "empty", NULL,
						NULL };
		int empty_dbtypec = 4;
		dns_zonestat_level_t statlevel = dns_zonestat_none;

		name = dns_fixedname_initname(&fixed);

		obj = NULL;
		result = named_config_get(maps, "empty-server", &obj);
		if (result == ISC_R_SUCCESS) {
			CHECK(dns_name_fromstring(name, cfg_obj_asstring(obj),
						  dns_rootname, 0, NULL));
			isc_buffer_init(&buffer, server, sizeof(server) - 1);
			CHECK(dns_name_totext(name, 0, &buffer));
			server[isc_buffer_usedlength(&buffer)] = 0;
			empty_dbtype[2] = server;
		} else {
			empty_dbtype[2] = "@";
		}

		obj = NULL;
		result = named_config_get(maps, "empty-contact", &obj);
		if (result == ISC_R_SUCCESS) {
			CHECK(dns_name_fromstring(name, cfg_obj_asstring(obj),
						  dns_rootname, 0, NULL));
			isc_buffer_init(&buffer, contact, sizeof(contact) - 1);
			CHECK(dns_name_totext(name, 0, &buffer));
			contact[isc_buffer_usedlength(&buffer)] = 0;
			empty_dbtype[3] = contact;
		} else {
			empty_dbtype[3] = ".";
		}

		obj = NULL;
		result = named_config_get(maps, "zone-statistics", &obj);
		INSIST(result == ISC_R_SUCCESS);
		if (cfg_obj_isboolean(obj)) {
			if (cfg_obj_asboolean(obj)) {
				statlevel = dns_zonestat_full;
			} else {
				statlevel = dns_zonestat_none;
			}
		} else {
			const char *levelstr = cfg_obj_asstring(obj);
			if (strcasecmp(levelstr, "full") == 0) {
				statlevel = dns_zonestat_full;
			} else if (strcasecmp(levelstr, "terse") == 0) {
				statlevel = dns_zonestat_terse;
			} else if (strcasecmp(levelstr, "none") == 0) {
				statlevel = dns_zonestat_none;
			} else {
				UNREACHABLE();
			}
		}

		for (empty = empty_zones[empty_zone]; empty != NULL;
		     empty = empty_zones[++empty_zone])
		{
			dns_forwarders_t *dnsforwarders = NULL;
			dns_fwdpolicy_t fwdpolicy = dns_fwdpolicy_none;

			/*
			 * Look for zone on drop list.
			 */
			CHECK(dns_name_fromstring(name, empty, dns_rootname, 0,
						  NULL));
			if (disablelist != NULL &&
			    on_disable_list(disablelist, name))
			{
				continue;
			}

			/*
			 * This zone already exists.
			 */
			(void)dns_view_findzone(view, name, DNS_ZTFIND_EXACT,
						&zone);
			if (zone != NULL) {
				dns_zone_detach(&zone);
				continue;
			}

			/*
			 * If we would forward this name don't add a
			 * empty zone for it.
			 */
			result = dns_fwdtable_find(view->fwdtable, name,
						   &dnsforwarders);
			if (result == ISC_R_SUCCESS ||
			    result == DNS_R_PARTIALMATCH)
			{
				fwdpolicy = dnsforwarders->fwdpolicy;
				dns_forwarders_detach(&dnsforwarders);
			}
			if (fwdpolicy == dns_fwdpolicy_only) {
				continue;
			}

			/*
			 * See if we can re-use a existing zone.
			 */
			result = dns_viewlist_find(&named_g_server->viewlist,
						   view->name, view->rdclass,
						   &pview);
			if (result != ISC_R_NOTFOUND && result != ISC_R_SUCCESS)
			{
				goto cleanup;
			}

			if (pview != NULL) {
				(void)dns_view_findzone(
					pview, name, DNS_ZTFIND_EXACT, &zone);
				dns_view_detach(&pview);
			}

			CHECK(create_empty_zone(zone, name, view, zonelist,
						empty_dbtype, empty_dbtypec,
						statlevel));
			if (zone != NULL) {
				dns_zone_detach(&zone);
			}
		}
	}

	obj = NULL;
	if (view->rdclass == dns_rdataclass_in) {
		(void)named_config_get(maps, "ipv4only-enable", &obj);
	}
	if (view->rdclass == dns_rdataclass_in && (obj != NULL)
		    ? cfg_obj_asboolean(obj)
		    : !ISC_LIST_EMPTY(view->dns64))
	{
		const char *server, *contact;
		dns_fixedname_t fixed;
		dns_name_t *name;
		struct {
			const char *name;
			const char *type;
		} zones[] = {
			{ "ipv4only.arpa", "ipv4only" },
			{ "170.0.0.192.in-addr.arpa", "ipv4reverse" },
			{ "171.0.0.192.in-addr.arpa", "ipv4reverse" },
		};
		size_t ipv4only_zone;

		obj = NULL;
		result = named_config_get(maps, "ipv4only-server", &obj);
		if (result == ISC_R_SUCCESS) {
			server = cfg_obj_asstring(obj);
		} else {
			server = NULL;
		}

		obj = NULL;
		result = named_config_get(maps, "ipv4only-contact", &obj);
		if (result == ISC_R_SUCCESS) {
			contact = cfg_obj_asstring(obj);
		} else {
			contact = NULL;
		}

		name = dns_fixedname_initname(&fixed);
		for (ipv4only_zone = 0; ipv4only_zone < ARRAY_SIZE(zones);
		     ipv4only_zone++)
		{
			dns_forwarders_t *dnsforwarders = NULL;
			dns_fwdpolicy_t fwdpolicy = dns_fwdpolicy_none;

			CHECK(dns_name_fromstring(name,
						  zones[ipv4only_zone].name,
						  dns_rootname, 0, NULL));

			(void)dns_view_findzone(view, name, DNS_ZTFIND_EXACT,
						&zone);
			if (zone != NULL) {
				dns_zone_detach(&zone);
				continue;
			}

			/*
			 * If we would forward this name don't add it.
			 */
			result = dns_fwdtable_find(view->fwdtable, name,
						   &dnsforwarders);
			if (result == ISC_R_SUCCESS ||
			    result == DNS_R_PARTIALMATCH)
			{
				fwdpolicy = dnsforwarders->fwdpolicy;
				dns_forwarders_detach(&dnsforwarders);
			}
			if (fwdpolicy == dns_fwdpolicy_only) {
				continue;
			}

			/*
			 * See if we can re-use a existing zone.
			 */
			result = dns_viewlist_find(&named_g_server->viewlist,
						   view->name, view->rdclass,
						   &pview);
			if (result != ISC_R_NOTFOUND && result != ISC_R_SUCCESS)
			{
				goto cleanup;
			}

			if (pview != NULL) {
				(void)dns_view_findzone(
					pview, name, DNS_ZTFIND_EXACT, &zone);
				dns_view_detach(&pview);
			}

			CHECK(create_ipv4only_zone(zone, view, name,
						   zones[ipv4only_zone].type,
						   mctx, server, contact));
			if (zone != NULL) {
				dns_zone_detach(&zone);
			}
		}
	}

	obj = NULL;
	result = named_config_get(maps, "rate-limit", &obj);
	if (result == ISC_R_SUCCESS) {
		result = configure_rrl(view, config, obj);
		if (result != ISC_R_SUCCESS) {
			goto cleanup;
		}
	}

	/*
	 * Set the servfail-ttl.
	 */
	obj = NULL;
	result = named_config_get(maps, "servfail-ttl", &obj);
	INSIST(result == ISC_R_SUCCESS);
	fail_ttl = cfg_obj_asduration(obj);
	if (fail_ttl > 30) {
		fail_ttl = 30;
	}
	dns_view_setfailttl(view, fail_ttl);

	/*
	 * Name space to look up redirect information in.
	 */
	obj = NULL;
	result = named_config_get(maps, "nxdomain-redirect", &obj);
	if (result == ISC_R_SUCCESS) {
		dns_name_t *name = dns_fixedname_name(&view->redirectfixed);
		CHECK(dns_name_fromstring(name, cfg_obj_asstring(obj),
					  dns_rootname, 0, NULL));
		view->redirectzone = name;
	} else {
		view->redirectzone = NULL;
	}

	/*
	 * Exceptions to DNSSEC validation.
	 */
	obj = NULL;
	result = named_config_get(maps, "validate-except", &obj);
	if (result == ISC_R_SUCCESS) {
		result = dns_view_getntatable(view, &ntatable);
	}
	if (result == ISC_R_SUCCESS) {
		for (element = cfg_list_first(obj); element != NULL;
		     element = cfg_list_next(element))
		{
			dns_fixedname_t fntaname;
			dns_name_t *ntaname;

			ntaname = dns_fixedname_initname(&fntaname);
			obj = cfg_listelt_value(element);
			CHECK(dns_name_fromstring(ntaname,
						  cfg_obj_asstring(obj),
						  dns_rootname, 0, NULL));
			CHECK(dns_ntatable_add(ntatable, ntaname, true, 0,
					       0xffffffffU));
		}
	}

#ifdef HAVE_DNSTAP
	/*
	 * Set up the dnstap environment and configure message
	 * types to log.
	 */
	CHECK(configure_dnstap(maps, view));
#endif /* HAVE_DNSTAP */

	result = ISC_R_SUCCESS;

cleanup:
	/*
	 * Revert to the old view if there was an error.
	 */
	if (result != ISC_R_SUCCESS) {
		isc_result_t result2;

		result2 = dns_viewlist_find(&named_g_server->viewlist,
					    view->name, view->rdclass, &pview);
		if (result2 == ISC_R_SUCCESS) {
			dns_view_thaw(pview);

			obj = NULL;
			if (rpz_configured &&
			    pview->rdclass == dns_rdataclass_in && need_hints &&
			    named_config_get(maps, "response-policy", &obj) ==
				    ISC_R_SUCCESS)
			{
				/*
				 * We are swapping the places of the `view` and
				 * `pview` in the function's parameters list
				 * because we are reverting the same operation
				 * done previously in the "correct" order.
				 */
				result2 = configure_rpz(pview, view, maps, obj,
							&old_rpz_ok);
				if (result2 != ISC_R_SUCCESS) {
					isc_log_write(named_g_lctx,
						      NAMED_LOGCATEGORY_GENERAL,
						      NAMED_LOGMODULE_SERVER,
						      ISC_LOG_ERROR,
						      "rpz configuration "
						      "revert failed for view "
						      "'%s'",
						      pview->name);
				}
			}

			obj = NULL;
			if (catz_configured &&
			    pview->rdclass == dns_rdataclass_in && need_hints &&
			    named_config_get(maps, "catalog-zones", &obj) ==
				    ISC_R_SUCCESS)
			{
				/*
				 * We are swapping the places of the `view` and
				 * `pview` in the function's parameters list
				 * because we are reverting the same operation
				 * done previously in the "correct" order.
				 */
				result2 = configure_catz(pview, view, config,
							 obj);
				if (result2 != ISC_R_SUCCESS) {
					isc_log_write(named_g_lctx,
						      NAMED_LOGCATEGORY_GENERAL,
						      NAMED_LOGMODULE_SERVER,
						      ISC_LOG_ERROR,
						      "catz configuration "
						      "revert failed for view "
						      "'%s'",
						      pview->name);
				}
			}

			dns_view_freeze(pview);
		}

		if (pview != NULL) {
			dns_view_detach(&pview);
		}

		if (zone_element_latest != NULL) {
			for (element = cfg_list_first(zonelist);
			     element != NULL; element = cfg_list_next(element))
			{
				const cfg_obj_t *zconfig =
					cfg_listelt_value(element);
				configure_zone_setviewcommit(result, zconfig,
							     view);
				if (element == zone_element_latest) {
					/*
					 * This was the latest element that was
					 * successfully configured earlier.
					 */
					break;
				}
			}
		}
	}

	if (ntatable != NULL) {
		dns_ntatable_detach(&ntatable);
	}
	if (clients != NULL) {
		dns_acl_detach(&clients);
	}
	if (mapped != NULL) {
		dns_acl_detach(&mapped);
	}
	if (excluded != NULL) {
		dns_acl_detach(&excluded);
	}
	if (ring != NULL) {
		dns_tsigkeyring_detach(&ring);
	}
	if (zone != NULL) {
		dns_zone_detach(&zone);
	}
	if (dispatch4 != NULL) {
		dns_dispatch_detach(&dispatch4);
	}
	if (dispatch6 != NULL) {
		dns_dispatch_detach(&dispatch6);
	}
	if (resstats != NULL) {
		isc_stats_detach(&resstats);
	}
	if (resquerystats != NULL) {
		dns_stats_detach(&resquerystats);
	}
	if (order != NULL) {
		dns_order_detach(&order);
	}
	if (cache != NULL) {
		dns_cache_detach(&cache);
	}
	if (dctx != NULL) {
		dns_dyndb_destroyctx(&dctx);
	}

	return (result);
}

static isc_result_t
configure_hints(dns_view_t *view, const char *filename) {
	isc_result_t result;
	dns_db_t *db;

	db = NULL;
	result = dns_rootns_create(view->mctx, view->rdclass, filename, &db);
	if (result == ISC_R_SUCCESS) {
		dns_view_sethints(view, db);
		dns_db_detach(&db);
	}

	return (result);
}

static isc_result_t
configure_alternates(const cfg_obj_t *config, dns_view_t *view,
		     const cfg_obj_t *alternates) {
	const cfg_obj_t *portobj;
	const cfg_obj_t *addresses;
	const cfg_listelt_t *element;
	isc_result_t result = ISC_R_SUCCESS;
	in_port_t port;

	/*
	 * Determine which port to send requests to.
	 */
	CHECKM(named_config_getport(config, "port", &port), "port");

	if (alternates != NULL) {
		portobj = cfg_tuple_get(alternates, "port");
		if (cfg_obj_isuint32(portobj)) {
			uint32_t val = cfg_obj_asuint32(portobj);
			if (val > UINT16_MAX) {
				cfg_obj_log(portobj, named_g_lctx,
					    ISC_LOG_ERROR,
					    "port '%u' out of range", val);
				return (ISC_R_RANGE);
			}
			port = (in_port_t)val;
		}
	}

	addresses = NULL;
	if (alternates != NULL) {
		addresses = cfg_tuple_get(alternates, "addresses");
	}

	for (element = cfg_list_first(addresses); element != NULL;
	     element = cfg_list_next(element))
	{
		const cfg_obj_t *alternate = cfg_listelt_value(element);
		isc_sockaddr_t sa;

		if (!cfg_obj_issockaddr(alternate)) {
			dns_fixedname_t fixed;
			dns_name_t *name;
			const char *str = cfg_obj_asstring(
				cfg_tuple_get(alternate, "name"));
			isc_buffer_t buffer;
			in_port_t myport = port;

			isc_buffer_constinit(&buffer, str, strlen(str));
			isc_buffer_add(&buffer, strlen(str));
			name = dns_fixedname_initname(&fixed);
			CHECK(dns_name_fromtext(name, &buffer, dns_rootname, 0,
						NULL));

			portobj = cfg_tuple_get(alternate, "port");
			if (cfg_obj_isuint32(portobj)) {
				uint32_t val = cfg_obj_asuint32(portobj);
				if (val > UINT16_MAX) {
					cfg_obj_log(portobj, named_g_lctx,
						    ISC_LOG_ERROR,
						    "port '%u' out of range",
						    val);
					return (ISC_R_RANGE);
				}
				myport = (in_port_t)val;
			}
			dns_resolver_addalternate(view->resolver, NULL, name,
						  myport);
			continue;
		}

		sa = *cfg_obj_assockaddr(alternate);
		if (isc_sockaddr_getport(&sa) == 0) {
			isc_sockaddr_setport(&sa, port);
		}
		dns_resolver_addalternate(view->resolver, &sa, NULL, 0);
	}

cleanup:
	return (result);
}

static isc_result_t
validate_tls(const cfg_obj_t *config, dns_view_t *view, const cfg_obj_t *obj,
	     isc_log_t *logctx, const char *str, dns_name_t **name) {
	dns_fixedname_t fname;
	dns_name_t *nm = dns_fixedname_initname(&fname);
	isc_result_t result = dns_name_fromstring(nm, str, dns_rootname, 0,
						  NULL);

	if (result != ISC_R_SUCCESS) {
		cfg_obj_log(obj, logctx, ISC_LOG_ERROR,
			    "'%s' is not a valid name", str);
		return (result);
	}

	if (strcasecmp(str, "ephemeral") != 0) {
		const cfg_obj_t *tlsmap = find_maplist(config, "tls", str);

		if (tlsmap == NULL) {
			cfg_obj_log(obj, logctx, ISC_LOG_ERROR,
				    "tls '%s' is not defined", str);
			return (ISC_R_FAILURE);
		}
	}

	if (name != NULL && *name == NULL) {
		*name = isc_mem_get(view->mctx, sizeof(dns_name_t));
		dns_name_init(*name, NULL);
		dns_name_dup(nm, view->mctx, *name);
	}

	return (ISC_R_SUCCESS);
}

static isc_result_t
configure_forward(const cfg_obj_t *config, dns_view_t *view,
		  const dns_name_t *origin, const cfg_obj_t *forwarders,
		  const cfg_obj_t *forwardtype) {
	const cfg_obj_t *portobj = NULL;
	const cfg_obj_t *tlspobj = NULL;
	const cfg_obj_t *faddresses = NULL;
	const cfg_listelt_t *element = NULL;
	dns_fwdpolicy_t fwdpolicy = dns_fwdpolicy_none;
	dns_forwarderlist_t fwdlist;
	dns_forwarder_t *fwd = NULL;
	isc_result_t result;
	in_port_t port;
	in_port_t tls_port;
	const char *tls = NULL;

	ISC_LIST_INIT(fwdlist);

	/*
	 * Determine which port to send forwarded requests to.
	 */
	CHECKM(named_config_getport(config, "port", &port), "port");
	CHECKM(named_config_getport(config, "tls-port", &tls_port), "tls-port");

	if (forwarders != NULL) {
		portobj = cfg_tuple_get(forwarders, "port");
		if (cfg_obj_isuint32(portobj)) {
			uint32_t val = cfg_obj_asuint32(portobj);
			if (val > UINT16_MAX) {
				cfg_obj_log(portobj, named_g_lctx,
					    ISC_LOG_ERROR,
					    "port '%u' out of range", val);
				return (ISC_R_RANGE);
			}
			port = tls_port = (in_port_t)val;
		}
	}

	/*
	 * TLS value for forwarded requests.
	 */
	if (forwarders != NULL) {
		tlspobj = cfg_tuple_get(forwarders, "tls");
		if (cfg_obj_isstring(tlspobj)) {
			tls = cfg_obj_asstring(tlspobj);
			if (tls != NULL) {
				result = validate_tls(config, view, tlspobj,
						      named_g_lctx, tls, NULL);
				if (result != ISC_R_SUCCESS) {
					return (result);
				}
			}
		}
	}

	faddresses = NULL;
	if (forwarders != NULL) {
		faddresses = cfg_tuple_get(forwarders, "addresses");
	}

	for (element = cfg_list_first(faddresses); element != NULL;
	     element = cfg_list_next(element))
	{
		const cfg_obj_t *forwarder = cfg_listelt_value(element);
		const char *cur_tls = NULL;

		fwd = isc_mem_get(view->mctx, sizeof(dns_forwarder_t));
		fwd->tlsname = NULL;
		cur_tls = cfg_obj_getsockaddrtls(forwarder);
		if (cur_tls == NULL) {
			cur_tls = tls;
		}
		if (cur_tls != NULL) {
			result = validate_tls(config, view, faddresses,
					      named_g_lctx, cur_tls,
					      &fwd->tlsname);
			if (result != ISC_R_SUCCESS) {
				isc_mem_put(view->mctx, fwd,
					    sizeof(dns_forwarder_t));
				goto cleanup;
			}
		}
		fwd->addr = *cfg_obj_assockaddr(forwarder);
		if (isc_sockaddr_getport(&fwd->addr) == 0) {
			isc_sockaddr_setport(&fwd->addr,
					     cur_tls != NULL ? tls_port : port);
		}
		ISC_LINK_INIT(fwd, link);
		ISC_LIST_APPEND(fwdlist, fwd, link);
	}

	if (ISC_LIST_EMPTY(fwdlist)) {
		if (forwardtype != NULL) {
			cfg_obj_log(forwardtype, named_g_lctx, ISC_LOG_WARNING,
				    "no forwarders seen; disabling "
				    "forwarding");
		}
		fwdpolicy = dns_fwdpolicy_none;
	} else {
		if (forwardtype == NULL) {
			fwdpolicy = dns_fwdpolicy_first;
		} else {
			const char *forwardstr = cfg_obj_asstring(forwardtype);
			if (strcasecmp(forwardstr, "first") == 0) {
				fwdpolicy = dns_fwdpolicy_first;
			} else if (strcasecmp(forwardstr, "only") == 0) {
				fwdpolicy = dns_fwdpolicy_only;
			} else {
				UNREACHABLE();
			}
		}
	}

	result = dns_fwdtable_addfwd(view->fwdtable, origin, &fwdlist,
				     fwdpolicy);
	if (result != ISC_R_SUCCESS) {
		char namebuf[DNS_NAME_FORMATSIZE];
		dns_name_format(origin, namebuf, sizeof(namebuf));
		cfg_obj_log(forwarders, named_g_lctx, ISC_LOG_WARNING,
			    "could not set up forwarding for domain '%s': %s",
			    namebuf, isc_result_totext(result));
		goto cleanup;
	}

	if (fwdpolicy == dns_fwdpolicy_only) {
		dns_view_sfd_add(view, origin);
	}

	result = ISC_R_SUCCESS;

cleanup:

	while (!ISC_LIST_EMPTY(fwdlist)) {
		fwd = ISC_LIST_HEAD(fwdlist);
		ISC_LIST_UNLINK(fwdlist, fwd, link);
		if (fwd->tlsname != NULL) {
			dns_name_free(fwd->tlsname, view->mctx);
			isc_mem_put(view->mctx, fwd->tlsname,
				    sizeof(dns_name_t));
		}
		isc_mem_put(view->mctx, fwd, sizeof(dns_forwarder_t));
	}

	return (result);
}

static isc_result_t
get_viewinfo(const cfg_obj_t *vconfig, const char **namep,
	     dns_rdataclass_t *classp) {
	isc_result_t result = ISC_R_SUCCESS;
	const char *viewname;
	dns_rdataclass_t viewclass;

	REQUIRE(namep != NULL && *namep == NULL);
	REQUIRE(classp != NULL);

	if (vconfig != NULL) {
		const cfg_obj_t *classobj = NULL;

		viewname = cfg_obj_asstring(cfg_tuple_get(vconfig, "name"));
		classobj = cfg_tuple_get(vconfig, "class");
		CHECK(named_config_getclass(classobj, dns_rdataclass_in,
					    &viewclass));
		if (dns_rdataclass_ismeta(viewclass)) {
			isc_log_write(named_g_lctx, NAMED_LOGCATEGORY_GENERAL,
				      NAMED_LOGMODULE_SERVER, ISC_LOG_ERROR,
				      "view '%s': class must not be meta",
				      viewname);
			CHECK(ISC_R_FAILURE);
		}
	} else {
		viewname = "_default";
		viewclass = dns_rdataclass_in;
	}

	*namep = viewname;
	*classp = viewclass;

cleanup:
	return (result);
}

/*
 * Find a view based on its configuration info and attach to it.
 *
 * If 'vconfig' is NULL, attach to the default view.
 */
static isc_result_t
find_view(const cfg_obj_t *vconfig, dns_viewlist_t *viewlist,
	  dns_view_t **viewp) {
	isc_result_t result;
	const char *viewname = NULL;
	dns_rdataclass_t viewclass;
	dns_view_t *view = NULL;

	result = get_viewinfo(vconfig, &viewname, &viewclass);
	if (result != ISC_R_SUCCESS) {
		return (result);
	}

	result = dns_viewlist_find(viewlist, viewname, viewclass, &view);
	if (result != ISC_R_SUCCESS) {
		return (result);
	}

	*viewp = view;
	return (ISC_R_SUCCESS);
}

/*
 * Create a new view and add it to the list.
 *
 * If 'vconfig' is NULL, create the default view.
 *
 * The view created is attached to '*viewp'.
 */
static isc_result_t
create_view(const cfg_obj_t *vconfig, dns_viewlist_t *viewlist,
	    dns_view_t **viewp) {
	isc_result_t result;
	const char *viewname = NULL;
	dns_rdataclass_t viewclass;
	dns_view_t *view = NULL;

	result = get_viewinfo(vconfig, &viewname, &viewclass);
	if (result != ISC_R_SUCCESS) {
		return (result);
	}

	result = dns_viewlist_find(viewlist, viewname, viewclass, &view);
	if (result == ISC_R_SUCCESS) {
		return (ISC_R_EXISTS);
	}
	if (result != ISC_R_NOTFOUND) {
		return (result);
	}
	INSIST(view == NULL);

	result = dns_view_create(named_g_mctx, named_g_dispatchmgr, viewclass,
				 viewname, &view);
	if (result != ISC_R_SUCCESS) {
		return (result);
	}

	isc_nonce_buf(view->secret, sizeof(view->secret));

	ISC_LIST_APPEND(*viewlist, view, link);
	dns_view_attach(view, viewp);
	return (ISC_R_SUCCESS);
}

/*
 * Configure or reconfigure a zone.
 */
static isc_result_t
configure_zone(const cfg_obj_t *config, const cfg_obj_t *zconfig,
	       const cfg_obj_t *vconfig, dns_view_t *view,
	       dns_viewlist_t *viewlist, dns_kasplist_t *kasplist,
	       cfg_aclconfctx_t *aclconf, bool added, bool old_rpz_ok,
	       bool modify) {
	dns_view_t *pview = NULL; /* Production view */
	dns_zone_t *zone = NULL;  /* New or reused zone */
	dns_zone_t *raw = NULL;	  /* New or reused raw zone */
	dns_zone_t *dupzone = NULL;
	const cfg_obj_t *options = NULL;
	const cfg_obj_t *zoptions = NULL;
	const cfg_obj_t *typeobj = NULL;
	const cfg_obj_t *forwarders = NULL;
	const cfg_obj_t *forwardtype = NULL;
	const cfg_obj_t *ixfrfromdiffs = NULL;
	const cfg_obj_t *viewobj = NULL;
	isc_result_t result = ISC_R_SUCCESS;
	isc_result_t tresult;
	isc_buffer_t buffer;
	dns_fixedname_t fixorigin;
	dns_name_t *origin;
	const char *zname;
	dns_rdataclass_t zclass;
	const char *ztypestr;
	dns_rpz_num_t rpz_num;
	bool zone_is_catz = false;
	bool zone_maybe_inline = false;
	bool inline_signing = false;
	bool fullsign = false;

	options = NULL;
	(void)cfg_map_get(config, "options", &options);

	zoptions = cfg_tuple_get(zconfig, "options");

	/*
	 * Get the zone origin as a dns_name_t.
	 */
	zname = cfg_obj_asstring(cfg_tuple_get(zconfig, "name"));
	isc_buffer_constinit(&buffer, zname, strlen(zname));
	isc_buffer_add(&buffer, strlen(zname));
	dns_fixedname_init(&fixorigin);
	CHECK(dns_name_fromtext(dns_fixedname_name(&fixorigin), &buffer,
				dns_rootname, 0, NULL));
	origin = dns_fixedname_name(&fixorigin);

	CHECK(named_config_getclass(cfg_tuple_get(zconfig, "class"),
				    view->rdclass, &zclass));
	if (zclass != view->rdclass) {
		const char *vname = NULL;
		if (vconfig != NULL) {
			vname = cfg_obj_asstring(
				cfg_tuple_get(vconfig, "name"));
		} else {
			vname = "<default view>";
		}

		isc_log_write(named_g_lctx, NAMED_LOGCATEGORY_GENERAL,
			      NAMED_LOGMODULE_SERVER, ISC_LOG_ERROR,
			      "zone '%s': wrong class for view '%s'", zname,
			      vname);
		result = ISC_R_FAILURE;
		goto cleanup;
	}

	(void)cfg_map_get(zoptions, "in-view", &viewobj);
	if (viewobj != NULL) {
		const char *inview = cfg_obj_asstring(viewobj);
		dns_view_t *otherview = NULL;

		if (viewlist == NULL) {
			cfg_obj_log(zconfig, named_g_lctx, ISC_LOG_ERROR,
				    "'in-view' option is not permitted in "
				    "dynamically added zones");
			result = ISC_R_FAILURE;
			goto cleanup;
		}

		result = dns_viewlist_find(viewlist, inview, view->rdclass,
					   &otherview);
		if (result != ISC_R_SUCCESS) {
			cfg_obj_log(zconfig, named_g_lctx, ISC_LOG_ERROR,
				    "view '%s' is not yet defined.", inview);
			result = ISC_R_FAILURE;
			goto cleanup;
		}

		result = dns_view_findzone(otherview, origin, DNS_ZTFIND_EXACT,
					   &zone);
		dns_view_detach(&otherview);
		if (result != ISC_R_SUCCESS) {
			cfg_obj_log(zconfig, named_g_lctx, ISC_LOG_ERROR,
				    "zone '%s' not defined in view '%s'", zname,
				    inview);
			result = ISC_R_FAILURE;
			goto cleanup;
		}

		CHECK(dns_view_addzone(view, zone));
		dns_zone_detach(&zone);

		/*
		 * If the zone contains a 'forwarders' statement, configure
		 * selective forwarding.  Note: this is not inherited from the
		 * other view.
		 */
		forwarders = NULL;
		result = cfg_map_get(zoptions, "forwarders", &forwarders);
		if (result == ISC_R_SUCCESS) {
			forwardtype = NULL;
			(void)cfg_map_get(zoptions, "forward", &forwardtype);
			CHECK(configure_forward(config, view, origin,
						forwarders, forwardtype));
		}
		result = ISC_R_SUCCESS;
		goto cleanup;
	}

	(void)cfg_map_get(zoptions, "type", &typeobj);
	if (typeobj == NULL) {
		cfg_obj_log(zconfig, named_g_lctx, ISC_LOG_ERROR,
			    "zone '%s' 'type' not specified", zname);
		result = ISC_R_FAILURE;
		goto cleanup;
	}
	ztypestr = cfg_obj_asstring(typeobj);

	/*
	 * "hints zones" aren't zones.	If we've got one,
	 * configure it and return.
	 */
	if (strcasecmp(ztypestr, "hint") == 0) {
		const cfg_obj_t *fileobj = NULL;
		if (cfg_map_get(zoptions, "file", &fileobj) != ISC_R_SUCCESS) {
			isc_log_write(named_g_lctx, NAMED_LOGCATEGORY_GENERAL,
				      NAMED_LOGMODULE_SERVER, ISC_LOG_ERROR,
				      "zone '%s': 'file' not specified", zname);
			result = ISC_R_FAILURE;
			goto cleanup;
		}
		if (dns_name_equal(origin, dns_rootname)) {
			const char *hintsfile = cfg_obj_asstring(fileobj);

			CHECK(configure_hints(view, hintsfile));
		} else {
			isc_log_write(named_g_lctx, NAMED_LOGCATEGORY_GENERAL,
				      NAMED_LOGMODULE_SERVER, ISC_LOG_WARNING,
				      "ignoring non-root hint zone '%s'",
				      zname);
			result = ISC_R_SUCCESS;
		}
		/* Skip ordinary zone processing. */
		goto cleanup;
	}

	/*
	 * "forward zones" aren't zones either.  Translate this syntax into
	 * the appropriate selective forwarding configuration and return.
	 */
	if (strcasecmp(ztypestr, "forward") == 0) {
		forwardtype = NULL;
		forwarders = NULL;

		(void)cfg_map_get(zoptions, "forward", &forwardtype);
		(void)cfg_map_get(zoptions, "forwarders", &forwarders);
		CHECK(configure_forward(config, view, origin, forwarders,
					forwardtype));
		goto cleanup;
	}

	/*
	 * Redirect zones only require minimal configuration.
	 */
	if (strcasecmp(ztypestr, "redirect") == 0) {
		if (view->redirect != NULL) {
			cfg_obj_log(zconfig, named_g_lctx, ISC_LOG_ERROR,
				    "redirect zone already exists");
			result = ISC_R_EXISTS;
			goto cleanup;
		}
		result = dns_viewlist_find(viewlist, view->name, view->rdclass,
					   &pview);
		if (result != ISC_R_NOTFOUND && result != ISC_R_SUCCESS) {
			goto cleanup;
		}
		if (pview != NULL && pview->redirect != NULL) {
			dns_zone_attach(pview->redirect, &zone);
			dns_zone_setview(zone, view);
		} else {
			CHECK(dns_zonemgr_createzone(named_g_server->zonemgr,
						     &zone));
			CHECK(dns_zone_setorigin(zone, origin));
			dns_zone_setview(zone, view);
			CHECK(dns_zonemgr_managezone(named_g_server->zonemgr,
						     zone));
			dns_zone_setstats(zone, named_g_server->zonestats);
		}
		CHECK(named_zone_configure(config, vconfig, zconfig, aclconf,
					   kasplist, zone, NULL));
		dns_zone_attach(zone, &view->redirect);
		goto cleanup;
	}

	if (!modify) {
		/*
		 * Check for duplicates in the new zone table.
		 */
		result = dns_view_findzone(view, origin, DNS_ZTFIND_EXACT,
					   &dupzone);
		if (result == ISC_R_SUCCESS) {
			/*
			 * We already have this zone!
			 */
			cfg_obj_log(zconfig, named_g_lctx, ISC_LOG_ERROR,
				    "zone '%s' already exists", zname);
			dns_zone_detach(&dupzone);
			result = ISC_R_EXISTS;
			goto cleanup;
		}
		INSIST(dupzone == NULL);
	}

	/*
	 * Note whether this is a response policy zone and which one if so,
	 * unless we are using RPZ service interface.  In that case, the
	 * BIND zone database has nothing to do with rpz and so we don't care.
	 */
	for (rpz_num = 0;; ++rpz_num) {
		if (view->rpzs == NULL || rpz_num >= view->rpzs->p.num_zones ||
		    view->rpzs->p.dnsrps_enabled)
		{
			rpz_num = DNS_RPZ_INVALID_NUM;
			break;
		}
		if (dns_name_equal(&view->rpzs->zones[rpz_num]->origin, origin))
		{
			break;
		}
	}

	if (view->catzs != NULL &&
	    dns_catz_zone_get(view->catzs, origin) != NULL)
	{
		zone_is_catz = true;
	}

	/*
	 * See if we can reuse an existing zone.  This is
	 * only possible if all of these are true:
	 *   - The zone's view exists
	 *   - A zone with the right name exists in the view
	 *   - The zone is compatible with the config
	 *     options (e.g., an existing primary zone cannot
	 *     be reused if the options specify a secondary zone)
	 *   - The zone was not and is still not a response policy zone
	 *     or the zone is a policy zone with an unchanged number
	 *     and we are using the old policy zone summary data.
	 */
	result = dns_viewlist_find(&named_g_server->viewlist, view->name,
				   view->rdclass, &pview);
	if (result != ISC_R_NOTFOUND && result != ISC_R_SUCCESS) {
		goto cleanup;
	}
	if (pview != NULL) {
		result = dns_view_findzone(pview, origin, DNS_ZTFIND_EXACT,
					   &zone);
	}
	if (result != ISC_R_NOTFOUND && result != ISC_R_SUCCESS) {
		goto cleanup;
	}

	if (zone != NULL &&
	    !named_zone_reusable(zone, zconfig, vconfig, config, kasplist))
	{
		dns_zone_detach(&zone);
		fullsign = true;
	}

	if (zone != NULL && (rpz_num != dns_zone_get_rpz_num(zone) ||
			     (rpz_num != DNS_RPZ_INVALID_NUM && !old_rpz_ok)))
	{
		dns_zone_detach(&zone);
	}

	if (zone != NULL) {
		/*
		 * We found a reusable zone.  Make it use the
		 * new view.
		 */
		dns_zone_setview(zone, view);
	} else {
		/*
		 * We cannot reuse an existing zone, we have
		 * to create a new one.
		 */
		CHECK(dns_zonemgr_createzone(named_g_server->zonemgr, &zone));
		CHECK(dns_zone_setorigin(zone, origin));
		dns_zone_setview(zone, view);
		CHECK(dns_zonemgr_managezone(named_g_server->zonemgr, zone));
		dns_zone_setstats(zone, named_g_server->zonestats);
	}
	if (rpz_num != DNS_RPZ_INVALID_NUM) {
		result = dns_zone_rpz_enable(zone, view->rpzs, rpz_num);
		if (result != ISC_R_SUCCESS) {
			isc_log_write(named_g_lctx, NAMED_LOGCATEGORY_GENERAL,
				      NAMED_LOGMODULE_SERVER, ISC_LOG_ERROR,
				      "zone '%s': incompatible"
				      " masterfile-format or database"
				      " for a response policy zone",
				      zname);
			goto cleanup;
		}
	}

	if (zone_is_catz) {
		dns_zone_catz_enable(zone, view->catzs);
	} else if (dns_zone_catz_is_enabled(zone)) {
		dns_zone_catz_disable(zone);
	}

	/*
	 * If the zone contains a 'forwarders' statement, configure
	 * selective forwarding.
	 */
	forwarders = NULL;
	if (cfg_map_get(zoptions, "forwarders", &forwarders) == ISC_R_SUCCESS) {
		forwardtype = NULL;
		(void)cfg_map_get(zoptions, "forward", &forwardtype);
		CHECK(configure_forward(config, view, origin, forwarders,
					forwardtype));
	}

	/*
	 * Mark whether the zone was originally added at runtime or not
	 */
	dns_zone_setadded(zone, added);

	/*
	 * Determine if we need to set up inline signing.
	 */
	zone_maybe_inline = ((strcasecmp(ztypestr, "primary") == 0 ||
			      strcasecmp(ztypestr, "master") == 0 ||
			      strcasecmp(ztypestr, "secondary") == 0 ||
			      strcasecmp(ztypestr, "slave") == 0));

	if (zone_maybe_inline) {
		inline_signing = named_zone_inlinesigning(zconfig, vconfig,
							  config, kasplist);
	}
	if (inline_signing) {
		dns_zone_getraw(zone, &raw);
		if (raw == NULL) {
			dns_zone_create(&raw, dns_zone_getmem(zone),
					dns_zone_gettid(zone));
			CHECK(dns_zone_setorigin(raw, origin));
			dns_zone_setview(raw, view);
			dns_zone_setstats(raw, named_g_server->zonestats);
			CHECK(dns_zone_link(zone, raw));
		}
		if (cfg_map_get(zoptions, "ixfr-from-differences",
				&ixfrfromdiffs) == ISC_R_SUCCESS)
		{
			isc_log_write(named_g_lctx, NAMED_LOGCATEGORY_GENERAL,
				      NAMED_LOGMODULE_SERVER, ISC_LOG_INFO,
				      "zone '%s': 'ixfr-from-differences' is "
				      "ignored for inline-signed zones",
				      zname);
		}
	}

	/*
	 * Configure the zone.
	 */
	CHECK(named_zone_configure(config, vconfig, zconfig, aclconf, kasplist,
				   zone, raw));

	/*
	 * Add the zone to its view in the new view list.
	 */
	if (!modify) {
		CHECK(dns_view_addzone(view, zone));
	}

	if (zone_is_catz) {
		/*
		 * force catz reload if the zone is loaded;
		 * if it's not it'll get reloaded on zone load
		 */
		dns_db_t *db = NULL;

		tresult = dns_zone_getdb(zone, &db);
		if (tresult == ISC_R_SUCCESS) {
			dns_catz_dbupdate_callback(db, view->catzs);
			dns_db_detach(&db);
		}
	}

	/*
	 * Ensure that zone keys are reloaded on reconfig
	 */
	if ((dns_zone_getkeyopts(zone) & DNS_ZONEKEY_MAINTAIN) != 0) {
		dns_zone_rekey(zone, fullsign);
	}

cleanup:
	if (zone != NULL) {
		dns_zone_detach(&zone);
	}
	if (raw != NULL) {
		dns_zone_detach(&raw);
	}
	if (pview != NULL) {
		dns_view_detach(&pview);
	}

	return (result);
}

/*
 * Configure built-in zone for storing managed-key data.
 */
static isc_result_t
add_keydata_zone(dns_view_t *view, const char *directory, isc_mem_t *mctx) {
	isc_result_t result;
	dns_view_t *pview = NULL;
	dns_zone_t *zone = NULL;
	dns_acl_t *none = NULL;
	char filename[PATH_MAX];
	bool defaultview;

	REQUIRE(view != NULL);

	/* See if we can re-use an existing keydata zone. */
	result = dns_viewlist_find(&named_g_server->viewlist, view->name,
				   view->rdclass, &pview);
	if (result != ISC_R_NOTFOUND && result != ISC_R_SUCCESS) {
		return (result);
	}

	if (pview != NULL) {
		if (pview->managed_keys != NULL) {
			dns_zone_attach(pview->managed_keys,
					&view->managed_keys);
			dns_zone_setview(pview->managed_keys, view);
			dns_zone_setviewcommit(pview->managed_keys);
			dns_view_detach(&pview);
			dns_zone_synckeyzone(view->managed_keys);
			return (ISC_R_SUCCESS);
		}

		dns_view_detach(&pview);
	}

	/* No existing keydata zone was found; create one */
	CHECK(dns_zonemgr_createzone(named_g_server->zonemgr, &zone));
	CHECK(dns_zone_setorigin(zone, dns_rootname));

	defaultview = (strcmp(view->name, "_default") == 0);
	CHECK(isc_file_sanitize(
		directory, defaultview ? "managed-keys" : view->name,
		defaultview ? "bind" : "mkeys", filename, sizeof(filename)));
	CHECK(dns_zone_setfile(zone, filename, dns_masterformat_text,
			       &dns_master_style_default));

	dns_zone_setview(zone, view);
	dns_zone_settype(zone, dns_zone_key);
	dns_zone_setclass(zone, view->rdclass);

	CHECK(dns_zonemgr_managezone(named_g_server->zonemgr, zone));

	CHECK(dns_acl_none(mctx, &none));
	dns_zone_setqueryacl(zone, none);
	dns_zone_setqueryonacl(zone, none);
	dns_acl_detach(&none);

	dns_zone_setdialup(zone, dns_dialuptype_no);
	dns_zone_setcheckdstype(zone, dns_checkdstype_no);
	dns_zone_setnotifytype(zone, dns_notifytype_no);
	dns_zone_setoption(zone, DNS_ZONEOPT_NOCHECKNS, true);
	dns_zone_setjournalsize(zone, 0);

	dns_zone_setstats(zone, named_g_server->zonestats);
	setquerystats(zone, mctx, dns_zonestat_none);

	if (view->managed_keys != NULL) {
		dns_zone_detach(&view->managed_keys);
	}
	dns_zone_attach(zone, &view->managed_keys);

	isc_log_write(named_g_lctx, NAMED_LOGCATEGORY_GENERAL,
		      NAMED_LOGMODULE_SERVER, ISC_LOG_INFO,
		      "set up managed keys zone for view %s, file '%s'",
		      view->name, filename);

cleanup:
	if (zone != NULL) {
		dns_zone_detach(&zone);
	}
	if (none != NULL) {
		dns_acl_detach(&none);
	}

	return (result);
}

/*
 * Configure a single server quota.
 */
static void
configure_server_quota(const cfg_obj_t **maps, const char *name,
		       isc_quota_t *quota) {
	const cfg_obj_t *obj = NULL;
	isc_result_t result;

	result = named_config_get(maps, name, &obj);
	INSIST(result == ISC_R_SUCCESS);
	isc_quota_max(quota, cfg_obj_asuint32(obj));
}

/*
 * This function is called as soon as the 'directory' statement has been
 * parsed.  This can be extended to support other options if necessary.
 */
static isc_result_t
directory_callback(const char *clausename, const cfg_obj_t *obj, void *arg) {
	isc_result_t result;
	const char *directory;

	REQUIRE(strcasecmp("directory", clausename) == 0);

	UNUSED(arg);
	UNUSED(clausename);

	/*
	 * Change directory.
	 */
	directory = cfg_obj_asstring(obj);

	if (!isc_file_ischdiridempotent(directory)) {
		cfg_obj_log(obj, named_g_lctx, ISC_LOG_WARNING,
			    "option 'directory' contains relative path '%s'",
			    directory);
	}

	if (!isc_file_isdirwritable(directory)) {
		isc_log_write(named_g_lctx, NAMED_LOGCATEGORY_GENERAL,
			      NAMED_LOGMODULE_SERVER, ISC_LOG_ERROR,
			      "directory '%s' is not writable", directory);
		return (ISC_R_NOPERM);
	}

	result = isc_dir_chdir(directory);
	if (result != ISC_R_SUCCESS) {
		cfg_obj_log(obj, named_g_lctx, ISC_LOG_ERROR,
			    "change directory to '%s' failed: %s", directory,
			    isc_result_totext(result));
		return (result);
	}

	return (ISC_R_SUCCESS);
}

/*
 * This event callback is invoked to do periodic network interface
 * scanning.
 */

static void
interface_timer_tick(void *arg) {
	named_server_t *server = (named_server_t *)arg;

	(void)ns_interfacemgr_scan(server->interfacemgr, false, false);
}

static void
heartbeat_timer_tick(void *arg) {
	named_server_t *server = (named_server_t *)arg;
	dns_view_t *view = NULL;

	view = ISC_LIST_HEAD(server->viewlist);
	while (view != NULL) {
		dns_view_dialup(view);
		view = ISC_LIST_NEXT(view, link);
	}
}

typedef struct {
	isc_mem_t *mctx;
	isc_loop_t *loop;
	dns_fetch_t *fetch;
	dns_view_t *view;
	dns_fixedname_t tatname;
	dns_fixedname_t keyname;
	dns_rdataset_t rdataset;
	dns_rdataset_t sigrdataset;
} ns_tat_t;

static int
cid(const void *a, const void *b) {
	const uint16_t ida = *(const uint16_t *)a;
	const uint16_t idb = *(const uint16_t *)b;
	if (ida < idb) {
		return (-1);
	} else if (ida > idb) {
		return (1);
	} else {
		return (0);
	}
}

static void
tat_done(void *arg) {
	dns_fetchresponse_t *resp = (dns_fetchresponse_t *)arg;
	ns_tat_t *tat = NULL;

	INSIST(resp != NULL && resp->type == FETCHDONE);

	tat = resp->arg;

	INSIST(tat != NULL);

	/* Free resources which are not of interest */
	if (resp->node != NULL) {
		dns_db_detachnode(resp->db, &resp->node);
	}
	if (resp->db != NULL) {
		dns_db_detach(&resp->db);
	}
	isc_mem_putanddetach(&resp->mctx, resp, sizeof(*resp));
	dns_resolver_destroyfetch(&tat->fetch);
	if (dns_rdataset_isassociated(&tat->rdataset)) {
		dns_rdataset_disassociate(&tat->rdataset);
	}
	if (dns_rdataset_isassociated(&tat->sigrdataset)) {
		dns_rdataset_disassociate(&tat->sigrdataset);
	}
	dns_view_detach(&tat->view);
	isc_mem_putanddetach(&tat->mctx, tat, sizeof(*tat));
}

struct dotat_arg {
	dns_view_t *view;
	isc_loop_t *loop;
};

/*%
 * Prepare the QNAME for the TAT query to be sent by processing the trust
 * anchors present at 'keynode' of 'keytable'.  Store the result in 'dst' and
 * the domain name which 'keynode' is associated with in 'origin'.
 *
 * A maximum of 12 key IDs can be reported in a single TAT query due to the
 * 63-octet length limit for any single label in a domain name.  If there are
 * more than 12 keys configured at 'keynode', only the first 12 will be
 * reported in the TAT query.
 */
static isc_result_t
get_tat_qname(dns_name_t *target, dns_name_t *keyname, dns_keynode_t *keynode) {
	dns_rdataset_t dsset;
	unsigned int i, n = 0;
	uint16_t ids[12];
	isc_textregion_t r;
	char label[64];
	int m;

	dns_rdataset_init(&dsset);
	if (dns_keynode_dsset(keynode, &dsset)) {
		isc_result_t result;

		for (result = dns_rdataset_first(&dsset);
		     result == ISC_R_SUCCESS;
		     result = dns_rdataset_next(&dsset))
		{
			dns_rdata_t rdata = DNS_RDATA_INIT;
			dns_rdata_ds_t ds;

			dns_rdata_reset(&rdata);
			dns_rdataset_current(&dsset, &rdata);
			result = dns_rdata_tostruct(&rdata, &ds, NULL);
			RUNTIME_CHECK(result == ISC_R_SUCCESS);
			if (n < (sizeof(ids) / sizeof(ids[0]))) {
				ids[n] = ds.key_tag;
				n++;
			}
		}
		dns_rdataset_disassociate(&dsset);
	}

	if (n == 0) {
		return (DNS_R_EMPTYNAME);
	}

	if (n > 1) {
		qsort(ids, n, sizeof(ids[0]), cid);
	}

	/*
	 * Encoded as "_ta-xxxx\(-xxxx\)*" where xxxx is the hex version of
	 * of the keyid.
	 */
	label[0] = 0;
	r.base = label;
	r.length = sizeof(label);
	m = snprintf(r.base, r.length, "_ta");
	if (m < 0 || (unsigned int)m > r.length) {
		return (ISC_R_FAILURE);
	}
	isc_textregion_consume(&r, m);
	for (i = 0; i < n; i++) {
		m = snprintf(r.base, r.length, "-%04x", ids[i]);
		if (m < 0 || (unsigned int)m > r.length) {
			return (ISC_R_FAILURE);
		}
		isc_textregion_consume(&r, m);
	}

	return (dns_name_fromstring(target, label, keyname, 0, NULL));
}

static void
tat_send(void *arg) {
	ns_tat_t *tat = (ns_tat_t *)arg;
	char namebuf[DNS_NAME_FORMATSIZE];
	dns_fixedname_t fdomain;
	dns_name_t *domain = NULL;
	dns_rdataset_t nameservers;
	isc_result_t result;
	dns_name_t *keyname = NULL;
	dns_name_t *tatname = NULL;

	keyname = dns_fixedname_name(&tat->keyname);
	tatname = dns_fixedname_name(&tat->tatname);

	dns_name_format(tatname, namebuf, sizeof(namebuf));
	isc_log_write(named_g_lctx, NAMED_LOGCATEGORY_GENERAL,
		      NAMED_LOGMODULE_SERVER, ISC_LOG_INFO,
		      "%s: sending trust-anchor-telemetry query '%s/NULL'",
		      tat->view->name, namebuf);

	/*
	 * TAT queries should be sent to the authoritative servers for a given
	 * zone.  If this function is called for a keytable node corresponding
	 * to a locally served zone, calling dns_resolver_createfetch() with
	 * NULL 'domain' and 'nameservers' arguments will cause 'tatname' to be
	 * resolved locally, without sending any TAT queries upstream.
	 *
	 * Work around this issue by calling dns_view_findzonecut() first.  If
	 * the zone is served locally, the NS RRset for the given domain name
	 * will be retrieved from local data; if it is not, the deepest zone
	 * cut we have for it will be retrieved from cache.  In either case,
	 * passing the results to dns_resolver_createfetch() will prevent it
	 * from returning NXDOMAIN for 'tatname' while still allowing it to
	 * chase down any potential delegations returned by upstream servers in
	 * order to eventually find the destination host to send the TAT query
	 * to.
	 *
	 * After the dns_view_findzonecut() call, 'domain' will hold the
	 * deepest zone cut we can find for 'keyname' while 'nameservers' will
	 * hold the NS RRset at that zone cut.
	 */
	domain = dns_fixedname_initname(&fdomain);
	dns_rdataset_init(&nameservers);
	result = dns_view_findzonecut(tat->view, keyname, domain, NULL, 0, 0,
				      true, true, &nameservers, NULL);
	if (result == ISC_R_SUCCESS) {
		result = dns_resolver_createfetch(
			tat->view->resolver, tatname, dns_rdatatype_null,
			domain, &nameservers, NULL, NULL, 0, 0, 0, NULL,
			tat->loop, tat_done, tat, &tat->rdataset,
			&tat->sigrdataset, &tat->fetch);
	}

	/*
	 * 'domain' holds the dns_name_t pointer inside a dst_key_t structure.
	 * dns_resolver_createfetch() creates its own copy of 'domain' if it
	 * succeeds.  Thus, 'domain' is not freed here.
	 *
	 * Even if dns_view_findzonecut() returned something else than
	 * ISC_R_SUCCESS, it still could have associated 'nameservers'.
	 * dns_resolver_createfetch() creates its own copy of 'nameservers' if
	 * it succeeds.  Thus, we need to check whether 'nameservers' is
	 * associated and release it if it is.
	 */
	if (dns_rdataset_isassociated(&nameservers)) {
		dns_rdataset_disassociate(&nameservers);
	}

	if (result != ISC_R_SUCCESS) {
		dns_view_detach(&tat->view);
		isc_mem_putanddetach(&tat->mctx, tat, sizeof(*tat));
	}
}

static void
dotat(dns_keytable_t *keytable, dns_keynode_t *keynode, dns_name_t *keyname,
      void *arg) {
	struct dotat_arg *dotat_arg = (struct dotat_arg *)arg;
	isc_result_t result;
	dns_view_t *view = NULL;
	ns_tat_t *tat = NULL;

	REQUIRE(keytable != NULL);
	REQUIRE(keynode != NULL);
	REQUIRE(dotat_arg != NULL);

	view = dotat_arg->view;

	tat = isc_mem_get(view->mctx, sizeof(*tat));
	*tat = (ns_tat_t){ 0 };

	dns_rdataset_init(&tat->rdataset);
	dns_rdataset_init(&tat->sigrdataset);
	dns_name_copy(keyname, dns_fixedname_initname(&tat->keyname));
	result = get_tat_qname(dns_fixedname_initname(&tat->tatname), keyname,
			       keynode);
	if (result != ISC_R_SUCCESS) {
		isc_mem_put(view->mctx, tat, sizeof(*tat));
		return;
	}
	isc_mem_attach(view->mctx, &tat->mctx);
	tat->loop = dotat_arg->loop;
	dns_view_attach(view, &tat->view);

	/*
	 * We don't want to be holding the keytable lock when calling
	 * dns_view_findzonecut() as it creates a lock order loop so
	 * call dns_view_findzonecut() in a event handler.
	 *
	 * zone->lock (dns_zone_setviewcommit) while holding view->lock
	 * (dns_view_setviewcommit)
	 *
	 * keytable->lock (dns_keytable_find) while holding zone->lock
	 * (zone_asyncload)
	 *
	 * view->lock (dns_view_findzonecut) while holding keytable->lock
	 * (dns_keytable_forall)
	 */
	isc_async_run(named_g_mainloop, tat_send, tat);
}

static void
tat_timer_tick(void *arg) {
	isc_result_t result;
	named_server_t *server = (named_server_t *)arg;
	struct dotat_arg dotat_arg = { 0 };
	dns_view_t *view = NULL;
	dns_keytable_t *secroots = NULL;

	for (view = ISC_LIST_HEAD(server->viewlist); view != NULL;
	     view = ISC_LIST_NEXT(view, link))
	{
		if (!view->trust_anchor_telemetry || !view->enablevalidation) {
			continue;
		}

		result = dns_view_getsecroots(view, &secroots);
		if (result != ISC_R_SUCCESS) {
			continue;
		}

		dotat_arg.view = view;
		dotat_arg.loop = named_g_mainloop;
		dns_keytable_forall(secroots, dotat, &dotat_arg);
		dns_keytable_detach(&secroots);
	}
}

static void
pps_timer_tick(void *arg) {
	static unsigned int oldrequests = 0;
	unsigned int requests = atomic_load_relaxed(&ns_client_requests);

	UNUSED(arg);

	/*
	 * Don't worry about wrapping as the overflow result will be right.
	 */
	dns_pps = (requests - oldrequests) / 1200;
	oldrequests = requests;
}

/*
 * Replace the current value of '*field', a dynamically allocated
 * string or NULL, with a dynamically allocated copy of the
 * null-terminated string pointed to by 'value', or NULL.
 */
static void
setstring(named_server_t *server, char **field, const char *value) {
	char *copy;

	if (value != NULL) {
		copy = isc_mem_strdup(server->mctx, value);
	} else {
		copy = NULL;
	}

	if (*field != NULL) {
		isc_mem_free(server->mctx, *field);
	}

	*field = copy;
}

/*
 * Replace the current value of '*field', a dynamically allocated
 * string or NULL, with another dynamically allocated string
 * or NULL if whether 'obj' is a string or void value, respectively.
 */
static void
setoptstring(named_server_t *server, char **field, const cfg_obj_t *obj) {
	if (cfg_obj_isvoid(obj)) {
		setstring(server, field, NULL);
	} else {
		setstring(server, field, cfg_obj_asstring(obj));
	}
}

static void
portset_fromconf(isc_portset_t *portset, const cfg_obj_t *ports,
		 bool positive) {
	const cfg_listelt_t *element;

	for (element = cfg_list_first(ports); element != NULL;
	     element = cfg_list_next(element))
	{
		const cfg_obj_t *obj = cfg_listelt_value(element);

		if (cfg_obj_isuint32(obj)) {
			in_port_t port = (in_port_t)cfg_obj_asuint32(obj);

			if (positive) {
				isc_portset_add(portset, port);
			} else {
				isc_portset_remove(portset, port);
			}
		} else {
			const cfg_obj_t *obj_loport, *obj_hiport;
			in_port_t loport, hiport;

			obj_loport = cfg_tuple_get(obj, "loport");
			loport = (in_port_t)cfg_obj_asuint32(obj_loport);
			obj_hiport = cfg_tuple_get(obj, "hiport");
			hiport = (in_port_t)cfg_obj_asuint32(obj_hiport);

			if (positive) {
				isc_portset_addrange(portset, loport, hiport);
			} else {
				isc_portset_removerange(portset, loport,
							hiport);
			}
		}
	}
}

static isc_result_t
removed(dns_zone_t *zone, void *uap) {
	if (dns_zone_getview(zone) != uap) {
		return (ISC_R_SUCCESS);
	}

	dns_zone_log(zone, ISC_LOG_INFO, "(%s) removed",
		     dns_zonetype_name(dns_zone_gettype(zone)));
	return (ISC_R_SUCCESS);
}

static void
cleanup_session_key(named_server_t *server, isc_mem_t *mctx) {
	if (server->session_keyfile != NULL) {
		isc_file_remove(server->session_keyfile);
		isc_mem_free(mctx, server->session_keyfile);
		server->session_keyfile = NULL;
	}

	if (server->session_keyname != NULL) {
		if (dns_name_dynamic(server->session_keyname)) {
			dns_name_free(server->session_keyname, mctx);
		}
		isc_mem_put(mctx, server->session_keyname, sizeof(dns_name_t));
		server->session_keyname = NULL;
	}

	if (server->sessionkey != NULL) {
		dst_key_free(&server->sessionkey);
	}

	server->session_keyalg = DST_ALG_UNKNOWN;
	server->session_keybits = 0;
}

static isc_result_t
generate_session_key(const char *filename, const char *keynamestr,
		     const dns_name_t *keyname, dst_algorithm_t alg,
		     uint16_t bits, isc_mem_t *mctx, bool first_time,
		     dst_key_t **keyp) {
	isc_result_t result = ISC_R_SUCCESS;
	dst_key_t *key = NULL;
	isc_buffer_t key_txtbuffer;
	isc_buffer_t key_rawbuffer;
	char key_txtsecret[256];
	char key_rawsecret[64];
	isc_region_t key_rawregion;
	FILE *fp = NULL;

	isc_log_write(named_g_lctx, NAMED_LOGCATEGORY_GENERAL,
		      NAMED_LOGMODULE_SERVER, ISC_LOG_INFO,
		      "generating session key for dynamic DNS");

	/* generate key */
	result = dst_key_generate(keyname, alg, bits, 1, 0, DNS_KEYPROTO_ANY,
				  dns_rdataclass_in, mctx, &key, NULL);
	if (result != ISC_R_SUCCESS) {
		return (result);
	}

	/*
	 * Dump the key to the buffer for later use.
	 */
	isc_buffer_init(&key_rawbuffer, &key_rawsecret, sizeof(key_rawsecret));
	CHECK(dst_key_tobuffer(key, &key_rawbuffer));

	isc_buffer_usedregion(&key_rawbuffer, &key_rawregion);
	isc_buffer_init(&key_txtbuffer, &key_txtsecret, sizeof(key_txtsecret));
	CHECK(isc_base64_totext(&key_rawregion, -1, "", &key_txtbuffer));

	/* Dump the key to the key file. */
	fp = named_os_openfile(filename, S_IRUSR | S_IWUSR, first_time);
	if (fp == NULL) {
		isc_log_write(named_g_lctx, NAMED_LOGCATEGORY_GENERAL,
			      NAMED_LOGMODULE_SERVER, ISC_LOG_ERROR,
			      "could not create %s", filename);
		result = ISC_R_NOPERM;
		goto cleanup;
	}

	fprintf(fp,
		"key \"%s\" {\n"
		"\talgorithm %s;\n"
		"\tsecret \"%.*s\";\n};\n",
		keynamestr, dst_hmac_algorithm_totext(alg),
		(int)isc_buffer_usedlength(&key_txtbuffer),
		(char *)isc_buffer_base(&key_txtbuffer));

	CHECK(isc_stdio_flush(fp));
	result = isc_stdio_close(fp);
	if (result != ISC_R_SUCCESS) {
		goto cleanup;
	}

	*keyp = key;
	return (ISC_R_SUCCESS);

cleanup:
	isc_log_write(named_g_lctx, NAMED_LOGCATEGORY_GENERAL,
		      NAMED_LOGMODULE_SERVER, ISC_LOG_ERROR,
		      "failed to generate session key "
		      "for dynamic DNS: %s",
		      isc_result_totext(result));
	if (fp != NULL) {
		(void)isc_stdio_close(fp);
		(void)isc_file_remove(filename);
	}
	if (key != NULL) {
		dst_key_free(&key);
	}

	return (result);
}

static isc_result_t
configure_session_key(const cfg_obj_t **maps, named_server_t *server,
		      isc_mem_t *mctx, bool first_time) {
	const char *keyfile = NULL, *keynamestr = NULL, *algstr = NULL;
	unsigned int algtype;
	dns_fixedname_t fname;
	dns_name_t *keyname = NULL;
	isc_buffer_t buffer;
	uint16_t bits;
	const cfg_obj_t *obj = NULL;
	bool need_deleteold = false;
	bool need_createnew = false;
	isc_result_t result;

	obj = NULL;
	result = named_config_get(maps, "session-keyfile", &obj);
	if (result == ISC_R_SUCCESS) {
		if (cfg_obj_isvoid(obj)) {
			keyfile = NULL; /* disable it */
		} else {
			keyfile = cfg_obj_asstring(obj);
		}
	} else {
		keyfile = named_g_defaultsessionkeyfile;
	}

	obj = NULL;
	result = named_config_get(maps, "session-keyname", &obj);
	INSIST(result == ISC_R_SUCCESS);
	keynamestr = cfg_obj_asstring(obj);
	isc_buffer_constinit(&buffer, keynamestr, strlen(keynamestr));
	isc_buffer_add(&buffer, strlen(keynamestr));
	keyname = dns_fixedname_initname(&fname);
	result = dns_name_fromtext(keyname, &buffer, dns_rootname, 0, NULL);
	if (result != ISC_R_SUCCESS) {
		return (result);
	}

	obj = NULL;
	result = named_config_get(maps, "session-keyalg", &obj);
	INSIST(result == ISC_R_SUCCESS);
	algstr = cfg_obj_asstring(obj);
	result = named_config_getkeyalgorithm(algstr, &algtype, &bits);
	if (result != ISC_R_SUCCESS) {
		const char *s = " (keeping current key)";

		cfg_obj_log(obj, named_g_lctx, ISC_LOG_ERROR,
			    "session-keyalg: "
			    "unsupported or unknown algorithm '%s'%s",
			    algstr, server->session_keyfile != NULL ? s : "");
		return (result);
	}

	/* See if we need to (re)generate a new key. */
	if (keyfile == NULL) {
		if (server->session_keyfile != NULL) {
			need_deleteold = true;
		}
	} else if (server->session_keyfile == NULL) {
		need_createnew = true;
	} else if (strcmp(keyfile, server->session_keyfile) != 0 ||
		   !dns_name_equal(server->session_keyname, keyname) ||
		   server->session_keyalg != algtype ||
		   server->session_keybits != bits)
	{
		need_deleteold = true;
		need_createnew = true;
	}

	if (need_deleteold) {
		INSIST(server->session_keyfile != NULL);
		INSIST(server->session_keyname != NULL);
		INSIST(server->sessionkey != NULL);

		cleanup_session_key(server, mctx);
	}

	if (need_createnew) {
		INSIST(server->sessionkey == NULL);
		INSIST(server->session_keyfile == NULL);
		INSIST(server->session_keyname == NULL);
		INSIST(server->session_keyalg == DST_ALG_UNKNOWN);
		INSIST(server->session_keybits == 0);

		server->session_keyname = isc_mem_get(mctx, sizeof(dns_name_t));
		dns_name_init(server->session_keyname, NULL);
		dns_name_dup(keyname, mctx, server->session_keyname);

		server->session_keyfile = isc_mem_strdup(mctx, keyfile);

		server->session_keyalg = algtype;
		server->session_keybits = bits;

		CHECK(generate_session_key(keyfile, keynamestr, keyname,
					   algtype, bits, mctx, first_time,
					   &server->sessionkey));
	}

	return (result);

cleanup:
	cleanup_session_key(server, mctx);
	return (result);
}

static isc_result_t
setup_newzones(dns_view_t *view, cfg_obj_t *config, cfg_obj_t *vconfig,
	       cfg_parser_t *conf_parser, cfg_aclconfctx_t *actx) {
	isc_result_t result = ISC_R_SUCCESS;
	bool allow = false;
	ns_cfgctx_t *nzcfg = NULL;
	const cfg_obj_t *maps[4];
	const cfg_obj_t *options = NULL, *voptions = NULL;
	const cfg_obj_t *nz = NULL;
	const cfg_obj_t *nzdir = NULL;
	const char *dir = NULL;
	const cfg_obj_t *obj = NULL;
	int i = 0;
	uint64_t mapsize = 0ULL;

	REQUIRE(config != NULL);

	if (vconfig != NULL) {
		voptions = cfg_tuple_get(vconfig, "options");
	}
	if (voptions != NULL) {
		maps[i++] = voptions;
	}
	result = cfg_map_get(config, "options", &options);
	if (result == ISC_R_SUCCESS) {
		maps[i++] = options;
	}
	maps[i++] = named_g_defaults;
	maps[i] = NULL;

	result = named_config_get(maps, "allow-new-zones", &nz);
	if (result == ISC_R_SUCCESS) {
		allow = cfg_obj_asboolean(nz);
	}
	result = named_config_get(maps, "new-zones-directory", &nzdir);
	if (result == ISC_R_SUCCESS) {
		dir = cfg_obj_asstring(nzdir);
		result = isc_file_isdirectory(dir);
		if (result != ISC_R_SUCCESS) {
			isc_log_write(named_g_lctx, DNS_LOGCATEGORY_SECURITY,
				      NAMED_LOGMODULE_SERVER, ISC_LOG_ERROR,
				      "invalid new-zones-directory %s: %s", dir,
				      isc_result_totext(result));
			return (result);
		}
		if (!isc_file_isdirwritable(dir)) {
			isc_log_write(named_g_lctx, NAMED_LOGCATEGORY_GENERAL,
				      NAMED_LOGMODULE_SERVER, ISC_LOG_ERROR,
				      "new-zones-directory '%s' "
				      "is not writable",
				      dir);
			return (ISC_R_NOPERM);
		}

		dns_view_setnewzonedir(view, dir);
	}

#ifdef HAVE_LMDB
	result = named_config_get(maps, "lmdb-mapsize", &obj);
	if (result == ISC_R_SUCCESS && obj != NULL) {
		mapsize = cfg_obj_asuint64(obj);
		if (mapsize < (1ULL << 20)) { /* 1 megabyte */
			cfg_obj_log(obj, named_g_lctx, ISC_LOG_ERROR,
				    "'lmdb-mapsize "
				    "%" PRId64 "' "
				    "is too small",
				    mapsize);
			return (ISC_R_FAILURE);
		} else if (mapsize > (1ULL << 40)) { /* 1 terabyte */
			cfg_obj_log(obj, named_g_lctx, ISC_LOG_ERROR,
				    "'lmdb-mapsize "
				    "%" PRId64 "' "
				    "is too large",
				    mapsize);
			return (ISC_R_FAILURE);
		}
	}
#else  /* ifdef HAVE_LMDB */
	UNUSED(obj);
#endif /* HAVE_LMDB */

	/*
	 * A non-empty catalog-zones statement implies allow-new-zones
	 */
	if (!allow) {
		const cfg_obj_t *cz = NULL;
		result = named_config_get(maps, "catalog-zones", &cz);
		if (result == ISC_R_SUCCESS) {
			const cfg_listelt_t *e =
				cfg_list_first(cfg_tuple_get(cz, "zone list"));
			if (e != NULL) {
				allow = true;
			}
		}
	}

	if (!allow) {
		dns_view_setnewzones(view, false, NULL, NULL, 0ULL);
		return (ISC_R_SUCCESS);
	}

	nzcfg = isc_mem_get(view->mctx, sizeof(*nzcfg));
	*nzcfg = (ns_cfgctx_t){ 0 };

	/*
	 * We attach the parser that was used for config as well
	 * as the one that will be used for added zones, to avoid
	 * a shutdown race later.
	 */
	isc_mem_attach(view->mctx, &nzcfg->mctx);
	cfg_parser_attach(conf_parser, &nzcfg->conf_parser);
	cfg_parser_attach(named_g_addparser, &nzcfg->add_parser);
	cfg_aclconfctx_attach(actx, &nzcfg->actx);

	result = dns_view_setnewzones(view, true, nzcfg, newzone_cfgctx_destroy,
				      mapsize);
	if (result != ISC_R_SUCCESS) {
		cfg_aclconfctx_detach(&nzcfg->actx);
		cfg_parser_destroy(&nzcfg->add_parser);
		cfg_parser_destroy(&nzcfg->conf_parser);
		isc_mem_putanddetach(&nzcfg->mctx, nzcfg, sizeof(*nzcfg));
		dns_view_setnewzones(view, false, NULL, NULL, 0ULL);
		return (result);
	}

	cfg_obj_attach(config, &nzcfg->config);
	if (vconfig != NULL) {
		cfg_obj_attach(vconfig, &nzcfg->vconfig);
	}

	result = load_nzf(view, nzcfg);
	return (result);
}

static void
configure_zone_setviewcommit(isc_result_t result, const cfg_obj_t *zconfig,
			     dns_view_t *view) {
	const char *zname;
	dns_fixedname_t fixorigin;
	dns_name_t *origin;
	isc_result_t result2;
	dns_view_t *pview = NULL;
	dns_zone_t *zone = NULL;

	zname = cfg_obj_asstring(cfg_tuple_get(zconfig, "name"));
	origin = dns_fixedname_initname(&fixorigin);

	result2 = dns_name_fromstring(origin, zname, dns_rootname, 0, NULL);
	if (result2 != ISC_R_SUCCESS) {
		return;
	}

	result2 = dns_viewlist_find(&named_g_server->viewlist, view->name,
				    view->rdclass, &pview);
	if (result2 != ISC_R_SUCCESS) {
		return;
	}

	result2 = dns_view_findzone(pview, origin, DNS_ZTFIND_EXACT, &zone);
	if (result2 != ISC_R_SUCCESS) {
		dns_view_detach(&pview);
		return;
	}

	if (result == ISC_R_SUCCESS) {
		dns_zone_setviewcommit(zone);
	} else {
		dns_zone_setviewrevert(zone);
	}

	dns_zone_detach(&zone);
	dns_view_detach(&pview);
}

#ifndef HAVE_LMDB

static isc_result_t
configure_newzones(dns_view_t *view, cfg_obj_t *config, cfg_obj_t *vconfig,
		   cfg_aclconfctx_t *actx) {
	isc_result_t result;
	ns_cfgctx_t *nzctx;
	const cfg_obj_t *zonelist;
	const cfg_listelt_t *element;

	nzctx = view->new_zone_config;
	if (nzctx == NULL || nzctx->nzf_config == NULL) {
		return (ISC_R_SUCCESS);
	}

	isc_log_write(named_g_lctx, NAMED_LOGCATEGORY_GENERAL,
		      NAMED_LOGMODULE_SERVER, ISC_LOG_INFO,
		      "loading additional zones for view '%s'", view->name);

	zonelist = NULL;
	cfg_map_get(nzctx->nzf_config, "zone", &zonelist);

	for (element = cfg_list_first(zonelist); element != NULL;
	     element = cfg_list_next(element))
	{
		const cfg_obj_t *zconfig = cfg_listelt_value(element);
		CHECK(configure_zone(config, zconfig, vconfig, view,
				     &named_g_server->viewlist,
				     &named_g_server->kasplist, actx, true,
				     false, false));
	}

	result = ISC_R_SUCCESS;

cleanup:
	for (element = cfg_list_first(zonelist); element != NULL;
	     element = cfg_list_next(element))
	{
		const cfg_obj_t *zconfig = cfg_listelt_value(element);
		configure_zone_setviewcommit(result, zconfig, view);
	}

	return (result);
}

#else /* HAVE_LMDB */

static isc_result_t
data_to_cfg(dns_view_t *view, MDB_val *key, MDB_val *data, isc_buffer_t **text,
	    cfg_obj_t **zoneconfig) {
	isc_result_t result;
	const char *zone_name;
	size_t zone_name_len;
	const char *zone_config;
	size_t zone_config_len;
	cfg_obj_t *zoneconf = NULL;
	char bufname[DNS_NAME_FORMATSIZE];

	REQUIRE(view != NULL);
	REQUIRE(key != NULL);
	REQUIRE(data != NULL);
	REQUIRE(text != NULL);
	REQUIRE(zoneconfig != NULL && *zoneconfig == NULL);

	if (*text == NULL) {
		isc_buffer_allocate(view->mctx, text, 256);
	} else {
		isc_buffer_clear(*text);
	}

	zone_name = (const char *)key->mv_data;
	zone_name_len = key->mv_size;
	INSIST(zone_name != NULL && zone_name_len > 0);

	zone_config = (const char *)data->mv_data;
	zone_config_len = data->mv_size;
	INSIST(zone_config != NULL && zone_config_len > 0);

	/* zone zonename { config; }; */
	result = isc_buffer_reserve(*text, 6 + zone_name_len + 2 +
						   zone_config_len + 2);
	if (result != ISC_R_SUCCESS) {
		goto cleanup;
	}

	CHECK(putstr(text, "zone \""));
	CHECK(putmem(text, (const void *)zone_name, zone_name_len));
	CHECK(putstr(text, "\" "));
	CHECK(putmem(text, (const void *)zone_config, zone_config_len));
	CHECK(putstr(text, ";\n"));

	snprintf(bufname, sizeof(bufname), "%.*s", (int)zone_name_len,
		 zone_name);

	cfg_parser_reset(named_g_addparser);
	result = cfg_parse_buffer(named_g_addparser, *text, bufname, 0,
				  &cfg_type_addzoneconf, 0, &zoneconf);
	if (result != ISC_R_SUCCESS) {
		isc_log_write(named_g_lctx, NAMED_LOGCATEGORY_GENERAL,
			      NAMED_LOGMODULE_SERVER, ISC_LOG_ERROR,
			      "parsing config for zone '%.*s' in "
			      "NZD database '%s' failed",
			      (int)zone_name_len, zone_name, view->new_zone_db);
		goto cleanup;
	}

	*zoneconfig = zoneconf;
	zoneconf = NULL;
	result = ISC_R_SUCCESS;

cleanup:
	if (zoneconf != NULL) {
		cfg_obj_destroy(named_g_addparser, &zoneconf);
	}

	return (result);
}

/*%
 * Prototype for a callback which can be used with for_all_newzone_cfgs().
 */
typedef isc_result_t (*newzone_cfg_cb_t)(const cfg_obj_t *zconfig,
					 cfg_obj_t *config, cfg_obj_t *vconfig,
					 dns_view_t *view,
					 cfg_aclconfctx_t *actx);

/*%
 * For each zone found in a NZD opened by the caller, create an object
 * representing its configuration and invoke "callback" with the created
 * object, "config", "vconfig", "mctx", "view" and "actx" as arguments (all
 * these are non-global variables required to invoke configure_zone()).
 * Immediately interrupt processing if an error is encountered while
 * transforming NZD data into a zone configuration object or if "callback"
 * returns an error.
 *
 * Caller must hold 'view->new_zone_lock'.
 */
static isc_result_t
for_all_newzone_cfgs(newzone_cfg_cb_t callback, cfg_obj_t *config,
		     cfg_obj_t *vconfig, dns_view_t *view,
		     cfg_aclconfctx_t *actx, MDB_txn *txn, MDB_dbi dbi) {
	const cfg_obj_t *zconfig, *zlist;
	isc_result_t result = ISC_R_SUCCESS;
	cfg_obj_t *zconfigobj = NULL;
	isc_buffer_t *text = NULL;
	MDB_cursor *cursor = NULL;
	MDB_val data, key;
	int status;

	status = mdb_cursor_open(txn, dbi, &cursor);
	if (status != MDB_SUCCESS) {
		return (ISC_R_FAILURE);
	}

	for (status = mdb_cursor_get(cursor, &key, &data, MDB_FIRST);
	     status == MDB_SUCCESS;
	     status = mdb_cursor_get(cursor, &key, &data, MDB_NEXT))
	{
		/*
		 * Create a configuration object from data fetched from NZD.
		 */
		result = data_to_cfg(view, &key, &data, &text, &zconfigobj);
		if (result != ISC_R_SUCCESS) {
			break;
		}

		/*
		 * Extract zone configuration from configuration object.
		 */
		zlist = NULL;
		result = cfg_map_get(zconfigobj, "zone", &zlist);
		if (result != ISC_R_SUCCESS) {
			break;
		} else if (!cfg_obj_islist(zlist)) {
			result = ISC_R_FAILURE;
			break;
		}
		zconfig = cfg_listelt_value(cfg_list_first(zlist));

		/*
		 * Invoke callback.
		 */
		result = callback(zconfig, config, vconfig, view, actx);
		if (result != ISC_R_SUCCESS) {
			break;
		}

		/*
		 * Destroy the configuration object created in this iteration.
		 */
		cfg_obj_destroy(named_g_addparser, &zconfigobj);
	}

	if (text != NULL) {
		isc_buffer_free(&text);
	}
	if (zconfigobj != NULL) {
		cfg_obj_destroy(named_g_addparser, &zconfigobj);
	}
	mdb_cursor_close(cursor);

	return (result);
}

/*%
 * Attempt to configure a zone found in NZD and return the result.
 */
static isc_result_t
configure_newzone(const cfg_obj_t *zconfig, cfg_obj_t *config,
		  cfg_obj_t *vconfig, dns_view_t *view,
		  cfg_aclconfctx_t *actx) {
	return (configure_zone(
		config, zconfig, vconfig, view, &named_g_server->viewlist,
		&named_g_server->kasplist, actx, true, false, false));
}

/*%
 * Revert new view assignment for a zone found in NZD.
 */
static isc_result_t
configure_newzone_revert(const cfg_obj_t *zconfig, cfg_obj_t *config,
			 cfg_obj_t *vconfig, dns_view_t *view,
			 cfg_aclconfctx_t *actx) {
	UNUSED(config);
	UNUSED(vconfig);
	UNUSED(actx);

	configure_zone_setviewcommit(ISC_R_FAILURE, zconfig, view);

	return (ISC_R_SUCCESS);
}

static isc_result_t
configure_newzones(dns_view_t *view, cfg_obj_t *config, cfg_obj_t *vconfig,
		   cfg_aclconfctx_t *actx) {
	isc_result_t result;
	MDB_txn *txn = NULL;
	MDB_dbi dbi;

	if (view->new_zone_config == NULL) {
		return (ISC_R_SUCCESS);
	}

	LOCK(&view->new_zone_lock);

	result = nzd_open(view, MDB_RDONLY, &txn, &dbi);
	if (result != ISC_R_SUCCESS) {
		UNLOCK(&view->new_zone_lock);
		return (ISC_R_SUCCESS);
	}

	isc_log_write(named_g_lctx, NAMED_LOGCATEGORY_GENERAL,
		      NAMED_LOGMODULE_SERVER, ISC_LOG_INFO,
		      "loading NZD configs from '%s' "
		      "for view '%s'",
		      view->new_zone_db, view->name);

	result = for_all_newzone_cfgs(configure_newzone, config, vconfig, view,
				      actx, txn, dbi);
	if (result != ISC_R_SUCCESS) {
		/*
		 * An error was encountered while attempting to configure zones
		 * found in NZD.  As this error may have been caused by a
		 * configure_zone() failure, try restoring a sane configuration
		 * by reattaching all zones found in NZD to the old view.  If
		 * this also fails, too bad, there is nothing more we can do in
		 * terms of trying to make things right.
		 */
		(void)for_all_newzone_cfgs(configure_newzone_revert, config,
					   vconfig, view, actx, txn, dbi);
	}

	(void)nzd_close(&txn, false);

	UNLOCK(&view->new_zone_lock);

	return (result);
}

static isc_result_t
get_newzone_config(dns_view_t *view, const char *zonename,
		   cfg_obj_t **zoneconfig) {
	isc_result_t result;
	int status;
	cfg_obj_t *zoneconf = NULL;
	isc_buffer_t *text = NULL;
	MDB_txn *txn = NULL;
	MDB_dbi dbi;
	MDB_val key, data;
	char zname[DNS_NAME_FORMATSIZE];
	dns_fixedname_t fname;
	dns_name_t *name;
	isc_buffer_t b;

	INSIST(zoneconfig != NULL && *zoneconfig == NULL);

	LOCK(&view->new_zone_lock);

	CHECK(nzd_open(view, MDB_RDONLY, &txn, &dbi));

	isc_log_write(named_g_lctx, NAMED_LOGCATEGORY_GENERAL,
		      NAMED_LOGMODULE_SERVER, ISC_LOG_INFO,
		      "loading NZD config from '%s' "
		      "for zone '%s'",
		      view->new_zone_db, zonename);

	/* Normalize zone name */
	isc_buffer_constinit(&b, zonename, strlen(zonename));
	isc_buffer_add(&b, strlen(zonename));
	name = dns_fixedname_initname(&fname);
	CHECK(dns_name_fromtext(name, &b, dns_rootname, DNS_NAME_DOWNCASE,
				NULL));
	dns_name_format(name, zname, sizeof(zname));

	key.mv_data = zname;
	key.mv_size = strlen(zname);

	status = mdb_get(txn, dbi, &key, &data);
	if (status != MDB_SUCCESS) {
		CHECK(ISC_R_FAILURE);
	}

	CHECK(data_to_cfg(view, &key, &data, &text, &zoneconf));

	*zoneconfig = zoneconf;
	zoneconf = NULL;
	result = ISC_R_SUCCESS;

cleanup:
	(void)nzd_close(&txn, false);

	UNLOCK(&view->new_zone_lock);

	if (zoneconf != NULL) {
		cfg_obj_destroy(named_g_addparser, &zoneconf);
	}
	if (text != NULL) {
		isc_buffer_free(&text);
	}

	return (result);
}

#endif /* HAVE_LMDB */

static isc_result_t
check_lockfile(named_server_t *server, const cfg_obj_t *config,
	       bool first_time) {
	isc_result_t result;
	const char *filename = NULL;
	const cfg_obj_t *maps[3];
	const cfg_obj_t *options;
	const cfg_obj_t *obj;
	int i;

	i = 0;
	options = NULL;
	result = cfg_map_get(config, "options", &options);
	if (result == ISC_R_SUCCESS) {
		maps[i++] = options;
	}
	maps[i++] = named_g_defaults;
	maps[i] = NULL;

	obj = NULL;
	(void)named_config_get(maps, "lock-file", &obj);

	if (!first_time) {
		if (obj != NULL && !cfg_obj_isstring(obj) &&
		    server->lockfile != NULL &&
		    strcmp(cfg_obj_asstring(obj), server->lockfile) != 0)
		{
			isc_log_write(named_g_lctx, NAMED_LOGCATEGORY_GENERAL,
				      NAMED_LOGMODULE_SERVER, ISC_LOG_WARNING,
				      "changing 'lock-file' "
				      "has no effect until the "
				      "server is restarted");
		}

		return (ISC_R_SUCCESS);
	}

	if (obj != NULL) {
		if (cfg_obj_isvoid(obj)) {
			isc_log_write(named_g_lctx, NAMED_LOGCATEGORY_GENERAL,
				      NAMED_LOGMODULE_SERVER, ISC_LOG_DEBUG(1),
				      "skipping lock-file check ");
			return (ISC_R_SUCCESS);
		} else if (named_g_forcelock) {
			isc_log_write(named_g_lctx, NAMED_LOGCATEGORY_GENERAL,
				      NAMED_LOGMODULE_SERVER, ISC_LOG_WARNING,
				      "'lock-file' has no effect "
				      "because the server was run with -X");
			server->lockfile = isc_mem_strdup(
				server->mctx, named_g_defaultlockfile);
		} else {
			filename = cfg_obj_asstring(obj);
			server->lockfile = isc_mem_strdup(server->mctx,
							  filename);
		}

		if (server->lockfile == NULL) {
			return (ISC_R_NOMEMORY);
		}
	}

	if (named_g_forcelock && named_g_defaultlockfile != NULL) {
		INSIST(server->lockfile == NULL);
		server->lockfile = isc_mem_strdup(server->mctx,
						  named_g_defaultlockfile);
	}

	if (server->lockfile == NULL) {
		return (ISC_R_SUCCESS);
	}

	if (named_os_issingleton(server->lockfile)) {
		return (ISC_R_SUCCESS);
	}

	isc_log_write(named_g_lctx, NAMED_LOGCATEGORY_GENERAL,
		      NAMED_LOGMODULE_SERVER, ISC_LOG_ERROR,
		      "could not lock %s; another named "
		      "process may be running",
		      server->lockfile);
	return (ISC_R_FAILURE);
}

static isc_result_t
load_configuration(const char *filename, named_server_t *server,
		   bool first_time) {
	cfg_obj_t *config = NULL, *bindkeys = NULL;
	cfg_parser_t *conf_parser = NULL, *bindkeys_parser = NULL;
	const cfg_listelt_t *element;
	const cfg_obj_t *builtin_views;
	const cfg_obj_t *maps[3];
	const cfg_obj_t *obj;
	const cfg_obj_t *options;
	const cfg_obj_t *usev4ports, *avoidv4ports, *usev6ports, *avoidv6ports;
	const cfg_obj_t *kasps;
	dns_kasp_t *kasp = NULL;
	dns_kasp_t *kasp_next = NULL;
	dns_kasp_t *default_kasp = NULL;
	dns_kasplist_t tmpkasplist, kasplist;
	const cfg_obj_t *views;

	dns_view_t *view_next = NULL;
	dns_viewlist_t tmpviewlist;
	dns_viewlist_t viewlist, builtin_viewlist;
	in_port_t listen_port, udpport_low, udpport_high;
	int i, backlog;
	isc_interval_t interval;
	isc_logconfig_t *logc = NULL;
	isc_portset_t *v4portset = NULL;
	isc_portset_t *v6portset = NULL;
	isc_result_t result;
	uint32_t heartbeat_interval;
	uint32_t interface_interval;
	uint32_t udpsize;
	uint32_t transfer_message_size;
	uint32_t recv_tcp_buffer_size;
	uint32_t send_tcp_buffer_size;
	uint32_t recv_udp_buffer_size;
	uint32_t send_udp_buffer_size;
	named_cache_t *nsc;
	named_cachelist_t cachelist, tmpcachelist;
	ns_altsecret_t *altsecret;
	ns_altsecretlist_t altsecrets, tmpaltsecrets;
	uint32_t softquota = 0;
	uint32_t max;
	uint64_t initial, idle, keepalive, advertised;
	bool loadbalancesockets;
	bool exclusive = true;
	dns_aclenv_t *env =
		ns_interfacemgr_getaclenv(named_g_server->interfacemgr);

	/*
	 * Require the reconfiguration to happen always on the main loop
	 */
	REQUIRE(isc_loop_current(named_g_loopmgr) == named_g_mainloop);

	ISC_LIST_INIT(kasplist);
	ISC_LIST_INIT(viewlist);
	ISC_LIST_INIT(builtin_viewlist);
	ISC_LIST_INIT(cachelist);
	ISC_LIST_INIT(altsecrets);

	/* Ensure exclusive access to configuration data. */
	isc_loopmgr_pause(named_g_loopmgr);

	/* Create the ACL configuration context */
	if (named_g_aclconfctx != NULL) {
		cfg_aclconfctx_detach(&named_g_aclconfctx);
	}
	result = cfg_aclconfctx_create(named_g_mctx, &named_g_aclconfctx);
	if (result != ISC_R_SUCCESS) {
		goto cleanup_exclusive;
	}

	/*
	 * Shut down all dyndb instances.
	 */
	dns_dyndb_cleanup(false);

	/*
	 * Parse the global default pseudo-config file.
	 */
	if (first_time) {
		result = named_config_parsedefaults(named_g_parser,
						    &named_g_config);
		if (result != ISC_R_SUCCESS) {
			named_main_earlyfatal("unable to load "
					      "internal defaults: %s",
					      isc_result_totext(result));
		}
		RUNTIME_CHECK(cfg_map_get(named_g_config, "options",
					  &named_g_defaults) == ISC_R_SUCCESS);
	}

	/*
	 * Parse the configuration file using the new config code.
	 */
	config = NULL;
	isc_log_write(named_g_lctx, NAMED_LOGCATEGORY_GENERAL,
		      NAMED_LOGMODULE_SERVER, ISC_LOG_INFO,
		      "loading configuration from '%s'", filename);
	result = cfg_parser_create(named_g_mctx, named_g_lctx, &conf_parser);
	if (result != ISC_R_SUCCESS) {
		goto cleanup_exclusive;
	}

	cfg_parser_setcallback(conf_parser, directory_callback, NULL);
	result = cfg_parse_file(conf_parser, filename, &cfg_type_namedconf,
				&config);
	if (result != ISC_R_SUCCESS) {
		goto cleanup_conf_parser;
	}

	/*
	 * Check the validity of the configuration.
	 *
	 * (Ignore plugin parameters for now; they will be
	 * checked later when the modules are actually loaded and
	 * registered.)
	 */
	result = isccfg_check_namedconf(config, BIND_CHECK_ALGORITHMS,
					named_g_lctx, named_g_mctx);
	if (result != ISC_R_SUCCESS) {
		goto cleanup_config;
	}

	/* Let's recreate the TLS context cache */
	if (server->tlsctx_server_cache != NULL) {
		isc_tlsctx_cache_detach(&server->tlsctx_server_cache);
	}

	isc_tlsctx_cache_create(named_g_mctx, &server->tlsctx_server_cache);

	if (server->tlsctx_client_cache != NULL) {
		isc_tlsctx_cache_detach(&server->tlsctx_client_cache);
	}

	isc_tlsctx_cache_create(named_g_mctx, &server->tlsctx_client_cache);

	dns_zonemgr_set_tlsctx_cache(server->zonemgr,
				     server->tlsctx_client_cache);

	/*
	 * Fill in the maps array, used for resolving defaults.
	 */
	i = 0;
	options = NULL;
	result = cfg_map_get(config, "options", &options);
	if (result == ISC_R_SUCCESS) {
		maps[i++] = options;
	}
	maps[i++] = named_g_defaults;
	maps[i] = NULL;

#if HAVE_LIBNGHTTP2
	obj = NULL;
	result = named_config_get(maps, "http-port", &obj);
	INSIST(result == ISC_R_SUCCESS);
	named_g_httpport = (in_port_t)cfg_obj_asuint32(obj);

	obj = NULL;
	result = named_config_get(maps, "https-port", &obj);
	INSIST(result == ISC_R_SUCCESS);
	named_g_httpsport = (in_port_t)cfg_obj_asuint32(obj);

	obj = NULL;
	result = named_config_get(maps, "http-listener-clients", &obj);
	INSIST(result == ISC_R_SUCCESS);
	named_g_http_listener_clients = cfg_obj_asuint32(obj);

	obj = NULL;
	result = named_config_get(maps, "http-streams-per-connection", &obj);
	INSIST(result == ISC_R_SUCCESS);
	named_g_http_streams_per_conn = cfg_obj_asuint32(obj);
#endif

	/*
	 * If "dnssec-validation auto" is turned on, the root key
	 * will be used as a default trust anchor. The root key
	 * is built in, but if bindkeys-file is set, then it will
	 * be overridden with the key in that file.
	 */
	obj = NULL;
	(void)named_config_get(maps, "bindkeys-file", &obj);
	if (obj != NULL) {
		setstring(server, &server->bindkeysfile, cfg_obj_asstring(obj));
		INSIST(server->bindkeysfile != NULL);
		if (access(server->bindkeysfile, R_OK) != 0) {
			isc_log_write(named_g_lctx, NAMED_LOGCATEGORY_GENERAL,
				      NAMED_LOGMODULE_SERVER, ISC_LOG_INFO,
				      "unable to open '%s'; using built-in "
				      "keys instead",
				      server->bindkeysfile);
		} else {
			result = cfg_parser_create(named_g_mctx, named_g_lctx,
						   &bindkeys_parser);
			if (result != ISC_R_SUCCESS) {
				goto cleanup_config;
			}

			result = cfg_parse_file(bindkeys_parser,
						server->bindkeysfile,
						&cfg_type_bindkeys, &bindkeys);
			if (result != ISC_R_SUCCESS) {
				isc_log_write(
					named_g_lctx, NAMED_LOGCATEGORY_GENERAL,
					NAMED_LOGMODULE_SERVER, ISC_LOG_INFO,
					"unable to parse '%s' "
					"error '%s'; using "
					"built-in keys instead",
					server->bindkeysfile,
					isc_result_totext(result));
			}
		}
	} else {
		setstring(server, &server->bindkeysfile, NULL);
	}

	/*
	 * Check the process lockfile.
	 */
	result = check_lockfile(server, config, first_time);
	if (result != ISC_R_SUCCESS) {
		goto cleanup_bindkeys_parser;
	}

#if defined(HAVE_GEOIP2)
	/*
	 * Release any previously opened GeoIP2 databases.
	 */
	named_geoip_unload();

	/*
	 * Initialize GeoIP databases from the configured location.
	 * This should happen before configuring any ACLs, so that we
	 * know what databases are available and can reject any GeoIP
	 * ACLs that can't work.
	 */
	obj = NULL;
	result = named_config_get(maps, "geoip-directory", &obj);
	INSIST(result == ISC_R_SUCCESS);
	if (cfg_obj_isstring(obj)) {
		char *dir = UNCONST(cfg_obj_asstring(obj));
		named_geoip_load(dir);
	}
	named_g_aclconfctx->geoip = named_g_geoip;
#endif /* HAVE_GEOIP2 */

	/*
	 * Configure various server options.
	 */
	configure_server_quota(maps, "transfers-out",
			       &server->sctx->xfroutquota);
	configure_server_quota(maps, "tcp-clients", &server->sctx->tcpquota);
	configure_server_quota(maps, "recursive-clients",
			       &server->sctx->recursionquota);
	configure_server_quota(maps, "update-quota", &server->sctx->updquota);

	max = isc_quota_getmax(&server->sctx->recursionquota);
	if (max > 1000) {
		unsigned int margin = ISC_MAX(100, named_g_cpus + 1);
		if (margin + 100 > max) {
			isc_log_write(named_g_lctx, NAMED_LOGCATEGORY_GENERAL,
				      NAMED_LOGMODULE_SERVER, ISC_LOG_ERROR,
				      "'recursive-clients %d' too low when "
				      "running with %d worker threads",
				      max, named_g_cpus);
			result = ISC_R_RANGE;

			goto cleanup_bindkeys_parser;
		}
		softquota = max - margin;
	} else {
		softquota = (max * 90) / 100;
	}

	isc_quota_soft(&server->sctx->recursionquota, softquota);

	/*
	 * Set "blackhole". Only legal at options level; there is
	 * no default.
	 */
	result = configure_view_acl(NULL, config, NULL, "blackhole", NULL,
				    named_g_aclconfctx, named_g_mctx,
				    &server->sctx->blackholeacl);
	if (result != ISC_R_SUCCESS) {
		goto cleanup_bindkeys_parser;
	}

	if (server->sctx->blackholeacl != NULL) {
		dns_dispatchmgr_setblackhole(named_g_dispatchmgr,
					     server->sctx->blackholeacl);
	}

	obj = NULL;
	result = named_config_get(maps, "match-mapped-addresses", &obj);
	INSIST(result == ISC_R_SUCCESS);
	env->match_mapped = cfg_obj_asboolean(obj);

	/*
	 * Configure the network manager
	 */
	obj = NULL;
	result = named_config_get(maps, "tcp-initial-timeout", &obj);
	INSIST(result == ISC_R_SUCCESS);
	initial = cfg_obj_asuint32(obj) * 100;
	if (initial > MAX_INITIAL_TIMEOUT) {
		cfg_obj_log(obj, named_g_lctx, ISC_LOG_WARNING,
			    "tcp-initial-timeout value is out of range: "
			    "lowering to %" PRIu32,
			    MAX_INITIAL_TIMEOUT / 100);
		initial = MAX_INITIAL_TIMEOUT;
	} else if (initial < MIN_INITIAL_TIMEOUT) {
		cfg_obj_log(obj, named_g_lctx, ISC_LOG_WARNING,
			    "tcp-initial-timeout value is out of range: "
			    "raising to %" PRIu32,
			    MIN_INITIAL_TIMEOUT / 100);
		initial = MIN_INITIAL_TIMEOUT;
	}

	obj = NULL;
	result = named_config_get(maps, "tcp-idle-timeout", &obj);
	INSIST(result == ISC_R_SUCCESS);
	idle = cfg_obj_asuint32(obj) * 100;
	if (idle > MAX_IDLE_TIMEOUT) {
		cfg_obj_log(obj, named_g_lctx, ISC_LOG_WARNING,
			    "tcp-idle-timeout value is out of range: "
			    "lowering to %" PRIu32,
			    MAX_IDLE_TIMEOUT / 100);
		idle = MAX_IDLE_TIMEOUT;
	} else if (idle < MIN_IDLE_TIMEOUT) {
		cfg_obj_log(obj, named_g_lctx, ISC_LOG_WARNING,
			    "tcp-idle-timeout value is out of range: "
			    "raising to %" PRIu32,
			    MIN_IDLE_TIMEOUT / 100);
		idle = MIN_IDLE_TIMEOUT;
	}

	obj = NULL;
	result = named_config_get(maps, "tcp-keepalive-timeout", &obj);
	INSIST(result == ISC_R_SUCCESS);
	keepalive = cfg_obj_asuint32(obj) * 100;
	if (keepalive > MAX_KEEPALIVE_TIMEOUT) {
		cfg_obj_log(obj, named_g_lctx, ISC_LOG_WARNING,
			    "tcp-keepalive-timeout value is out of range: "
			    "lowering to %" PRIu32,
			    MAX_KEEPALIVE_TIMEOUT / 100);
		keepalive = MAX_KEEPALIVE_TIMEOUT;
	} else if (keepalive < MIN_KEEPALIVE_TIMEOUT) {
		cfg_obj_log(obj, named_g_lctx, ISC_LOG_WARNING,
			    "tcp-keepalive-timeout value is out of range: "
			    "raising to %" PRIu32,
			    MIN_KEEPALIVE_TIMEOUT / 100);
		keepalive = MIN_KEEPALIVE_TIMEOUT;
	}

	obj = NULL;
	result = named_config_get(maps, "tcp-advertised-timeout", &obj);
	INSIST(result == ISC_R_SUCCESS);
	advertised = cfg_obj_asuint32(obj) * 100;
	if (advertised > MAX_ADVERTISED_TIMEOUT) {
		cfg_obj_log(obj, named_g_lctx, ISC_LOG_WARNING,
			    "tcp-advertized-timeout value is out of range: "
			    "lowering to %" PRIu32,
			    MAX_ADVERTISED_TIMEOUT / 100);
		advertised = MAX_ADVERTISED_TIMEOUT;
	}

	isc_nm_settimeouts(named_g_netmgr, initial, idle, keepalive,
			   advertised);

#define CAP_IF_NOT_ZERO(v, min, max) \
	if (v > 0 && v < min) {      \
		v = min;             \
	} else if (v > max) {        \
		v = max;             \
	}

	/* Set the kernel send and receive buffer sizes */
	obj = NULL;
	result = named_config_get(maps, "tcp-receive-buffer", &obj);
	INSIST(result == ISC_R_SUCCESS);
	recv_tcp_buffer_size = cfg_obj_asuint32(obj);
	// OQS updated from 4096 to 8192
	CAP_IF_NOT_ZERO(recv_tcp_buffer_size, 8192, INT32_MAX);

	obj = NULL;
	result = named_config_get(maps, "tcp-send-buffer", &obj);
	INSIST(result == ISC_R_SUCCESS);
	send_tcp_buffer_size = cfg_obj_asuint32(obj);
	// OQS updated from 4096 to 8192
	CAP_IF_NOT_ZERO(send_tcp_buffer_size, 8192, INT32_MAX);

	obj = NULL;
	result = named_config_get(maps, "udp-receive-buffer", &obj);
	INSIST(result == ISC_R_SUCCESS);
	recv_udp_buffer_size = cfg_obj_asuint32(obj);
	// OQS updated from 4096 to 8192
	CAP_IF_NOT_ZERO(recv_udp_buffer_size, 8192, INT32_MAX);

	obj = NULL;
	result = named_config_get(maps, "udp-send-buffer", &obj);
	INSIST(result == ISC_R_SUCCESS);
	send_udp_buffer_size = cfg_obj_asuint32(obj);
	CAP_IF_NOT_ZERO(send_udp_buffer_size, 8192, INT32_MAX);

	isc_nm_setnetbuffers(named_g_netmgr, recv_tcp_buffer_size,
			     send_tcp_buffer_size, recv_udp_buffer_size,
			     send_udp_buffer_size);

#undef CAP_IF_NOT_ZERO

	/*
	 * Configure sets of UDP query source ports.
	 */
	result = isc_portset_create(named_g_mctx, &v4portset);
	if (result != ISC_R_SUCCESS) {
		isc_log_write(named_g_lctx, NAMED_LOGCATEGORY_GENERAL,
			      NAMED_LOGMODULE_SERVER, ISC_LOG_ERROR,
			      "creating UDP/IPv4 port set: %s",
			      isc_result_totext(result));
		goto cleanup_bindkeys_parser;
	}
	result = isc_portset_create(named_g_mctx, &v6portset);
	if (result != ISC_R_SUCCESS) {
		isc_log_write(named_g_lctx, NAMED_LOGCATEGORY_GENERAL,
			      NAMED_LOGMODULE_SERVER, ISC_LOG_ERROR,
			      "creating UDP/IPv6 port set: %s",
			      isc_result_totext(result));
		goto cleanup_v4portset;
	}

	usev4ports = NULL;
	usev6ports = NULL;
	avoidv4ports = NULL;
	avoidv6ports = NULL;

	(void)named_config_get(maps, "use-v4-udp-ports", &usev4ports);
	if (usev4ports != NULL) {
		portset_fromconf(v4portset, usev4ports, true);
	} else {
		result = isc_net_getudpportrange(AF_INET, &udpport_low,
						 &udpport_high);
		if (result != ISC_R_SUCCESS) {
			isc_log_write(named_g_lctx, NAMED_LOGCATEGORY_GENERAL,
				      NAMED_LOGMODULE_SERVER, ISC_LOG_ERROR,
				      "get the default UDP/IPv4 port range: %s",
				      isc_result_totext(result));
			goto cleanup_v6portset;
		}

		if (udpport_low == udpport_high) {
			isc_portset_add(v4portset, udpport_low);
		} else {
			isc_portset_addrange(v4portset, udpport_low,
					     udpport_high);
		}
		if (!ns_server_getoption(server->sctx, NS_SERVER_DISABLE4)) {
			isc_log_write(named_g_lctx, NAMED_LOGCATEGORY_GENERAL,
				      NAMED_LOGMODULE_SERVER, ISC_LOG_INFO,
				      "using default UDP/IPv4 port range: "
				      "[%d, %d]",
				      udpport_low, udpport_high);
		}
	}
	(void)named_config_get(maps, "avoid-v4-udp-ports", &avoidv4ports);
	if (avoidv4ports != NULL) {
		portset_fromconf(v4portset, avoidv4ports, false);
	}

	(void)named_config_get(maps, "use-v6-udp-ports", &usev6ports);
	if (usev6ports != NULL) {
		portset_fromconf(v6portset, usev6ports, true);
	} else {
		result = isc_net_getudpportrange(AF_INET6, &udpport_low,
						 &udpport_high);
		if (result != ISC_R_SUCCESS) {
			isc_log_write(named_g_lctx, NAMED_LOGCATEGORY_GENERAL,
				      NAMED_LOGMODULE_SERVER, ISC_LOG_ERROR,
				      "get the default UDP/IPv6 port range: %s",
				      isc_result_totext(result));
			goto cleanup_v6portset;
		}
		if (udpport_low == udpport_high) {
			isc_portset_add(v6portset, udpport_low);
		} else {
			isc_portset_addrange(v6portset, udpport_low,
					     udpport_high);
		}
		if (!ns_server_getoption(server->sctx, NS_SERVER_DISABLE6)) {
			isc_log_write(named_g_lctx, NAMED_LOGCATEGORY_GENERAL,
				      NAMED_LOGMODULE_SERVER, ISC_LOG_INFO,
				      "using default UDP/IPv6 port range: "
				      "[%d, %d]",
				      udpport_low, udpport_high);
		}
	}
	(void)named_config_get(maps, "avoid-v6-udp-ports", &avoidv6ports);
	if (avoidv6ports != NULL) {
		portset_fromconf(v6portset, avoidv6ports, false);
	}

	dns_dispatchmgr_setavailports(named_g_dispatchmgr, v4portset,
				      v6portset);

	/*
	 * Set the EDNS UDP size when we don't match a view.
	 */
	obj = NULL;
	result = named_config_get(maps, "edns-udp-size", &obj);
	INSIST(result == ISC_R_SUCCESS);
	udpsize = cfg_obj_asuint32(obj);
	if (udpsize < 512) {
		udpsize = 512;
	}
	// OQS updated from 4096 to 8192
	if (udpsize > 8192) {
		udpsize = 8192;
	}
	server->sctx->udpsize = (uint16_t)udpsize;

	/* Set the transfer message size for TCP */
	obj = NULL;
	result = named_config_get(maps, "transfer-message-size", &obj);
	INSIST(result == ISC_R_SUCCESS);
	transfer_message_size = cfg_obj_asuint32(obj);
	if (transfer_message_size < 512) {
		transfer_message_size = 512;
	} else if (transfer_message_size > 65535) {
		transfer_message_size = 65535;
	}
	server->sctx->transfer_tcp_message_size =
		(uint16_t)transfer_message_size;

	/*
	 * Configure the zone manager.
	 */
	obj = NULL;
	result = named_config_get(maps, "transfers-in", &obj);
	INSIST(result == ISC_R_SUCCESS);
	dns_zonemgr_settransfersin(server->zonemgr, cfg_obj_asuint32(obj));

	obj = NULL;
	result = named_config_get(maps, "transfers-per-ns", &obj);
	INSIST(result == ISC_R_SUCCESS);
	dns_zonemgr_settransfersperns(server->zonemgr, cfg_obj_asuint32(obj));

	obj = NULL;
	result = named_config_get(maps, "notify-rate", &obj);
	INSIST(result == ISC_R_SUCCESS);
	dns_zonemgr_setnotifyrate(server->zonemgr, cfg_obj_asuint32(obj));

	obj = NULL;
	result = named_config_get(maps, "startup-notify-rate", &obj);
	INSIST(result == ISC_R_SUCCESS);
	dns_zonemgr_setstartupnotifyrate(server->zonemgr,
					 cfg_obj_asuint32(obj));

	obj = NULL;
	result = named_config_get(maps, "serial-query-rate", &obj);
	INSIST(result == ISC_R_SUCCESS);
	dns_zonemgr_setserialqueryrate(server->zonemgr, cfg_obj_asuint32(obj));

	/*
	 * Determine which port to use for listening for incoming connections.
	 */
	if (named_g_port != 0) {
		listen_port = named_g_port;
	} else {
		result = named_config_getport(config, "port", &listen_port);
		if (result != ISC_R_SUCCESS) {
			goto cleanup_v6portset;
		}
	}

	/*
	 * Find the listen queue depth.
	 */
	obj = NULL;
	result = named_config_get(maps, "tcp-listen-queue", &obj);
	INSIST(result == ISC_R_SUCCESS);
	backlog = cfg_obj_asuint32(obj);
	if ((backlog > 0) && (backlog < 10)) {
		backlog = 10;
	}
	ns_interfacemgr_setbacklog(server->interfacemgr, backlog);

	obj = NULL;
	result = named_config_get(maps, "reuseport", &obj);
	INSIST(result == ISC_R_SUCCESS);
	loadbalancesockets = cfg_obj_asboolean(obj);
#if HAVE_SO_REUSEPORT_LB
	if (first_time) {
		isc_nm_setloadbalancesockets(named_g_netmgr,
					     cfg_obj_asboolean(obj));
	} else if (loadbalancesockets !=
		   isc_nm_getloadbalancesockets(named_g_netmgr))
	{
		cfg_obj_log(obj, named_g_lctx, ISC_LOG_WARNING,
			    "changing reuseport value requires server restart");
	}
#else
	if (loadbalancesockets) {
		cfg_obj_log(obj, named_g_lctx, ISC_LOG_WARNING,
			    "reuseport has no effect on this system");
	}
#endif

	/*
	 * Configure the interface manager according to the "listen-on"
	 * statement.
	 */
	{
		const cfg_obj_t *clistenon = NULL;
		ns_listenlist_t *listenon = NULL;

		/*
		 * Even though listen-on is present in the default
		 * configuration, this way is easier.
		 */
		if (options != NULL) {
			(void)cfg_map_get(options, "listen-on", &clistenon);
		}
		if (clistenon != NULL) {
			result = listenlist_fromconfig(
				clistenon, config, named_g_aclconfctx,
				named_g_mctx, AF_INET,
				server->tlsctx_server_cache, &listenon);
		} else {
			/*
			 * Not specified, use default.
			 */
			result = ns_listenlist_default(named_g_mctx,
						       listen_port, true,
						       AF_INET, &listenon);
		}
		if (result != ISC_R_SUCCESS) {
			goto cleanup_v6portset;
		}

		if (listenon != NULL) {
			ns_interfacemgr_setlistenon4(server->interfacemgr,
						     listenon);
			ns_listenlist_detach(&listenon);
		}
	}

	/*
	 * Ditto for IPv6.
	 */
	{
		const cfg_obj_t *clistenon = NULL;
		ns_listenlist_t *listenon = NULL;

		if (options != NULL) {
			(void)cfg_map_get(options, "listen-on-v6", &clistenon);
		}
		if (clistenon != NULL) {
			result = listenlist_fromconfig(
				clistenon, config, named_g_aclconfctx,
				named_g_mctx, AF_INET6,
				server->tlsctx_server_cache, &listenon);
		} else {
			/*
			 * Not specified, use default.
			 */
			result = ns_listenlist_default(named_g_mctx,
						       listen_port, true,
						       AF_INET6, &listenon);
		}
		if (result != ISC_R_SUCCESS) {
			goto cleanup_v6portset;
		}
		if (listenon != NULL) {
			ns_interfacemgr_setlistenon6(server->interfacemgr,
						     listenon);
			ns_listenlist_detach(&listenon);
		}
	}

	if (first_time) {
		/*
		 * Rescan the interface list to pick up changes in the
		 * listen-on option. This requires the loopmgr to be
		 * temporarily resumed.
		 */
		isc_loopmgr_resume(named_g_loopmgr);
		result = ns_interfacemgr_scan(server->interfacemgr, true, true);
		isc_loopmgr_pause(named_g_loopmgr);

		/*
		 * Check that named is able to TCP listen on at least one
		 * interface. Otherwise, another named process could be running
		 * and we should fail.
		 */
		if (result == ISC_R_ADDRINUSE) {
			isc_log_write(named_g_lctx, NAMED_LOGCATEGORY_GENERAL,
				      NAMED_LOGMODULE_SERVER, ISC_LOG_ERROR,
				      "unable to listen on any configured "
				      "interfaces");
			result = ISC_R_FAILURE;
			goto cleanup_v6portset;
		}
	}

	/*
	 * Arrange for further interface scanning to occur periodically
	 * as specified by the "interface-interval" option.
	 */
	obj = NULL;
	result = named_config_get(maps, "interface-interval", &obj);
	INSIST(result == ISC_R_SUCCESS);
	interface_interval = cfg_obj_asduration(obj);
	if (server->interface_timer != NULL) {
		if (interface_interval == 0) {
			isc_timer_stop(server->interface_timer);
		} else if (server->interface_interval != interface_interval) {
			isc_interval_set(&interval, interface_interval, 0);
			isc_timer_start(server->interface_timer,
					isc_timertype_ticker, &interval);
		}
	}
	server->interface_interval = interface_interval;

	/*
	 * Enable automatic interface scans.
	 */
	obj = NULL;
	result = named_config_get(maps, "automatic-interface-scan", &obj);
	INSIST(result == ISC_R_SUCCESS);
	server->sctx->interface_auto = cfg_obj_asboolean(obj);

	/*
	 * Configure the dialup heartbeat timer.
	 */
	obj = NULL;
	result = named_config_get(maps, "heartbeat-interval", &obj);
	INSIST(result == ISC_R_SUCCESS);
	heartbeat_interval = cfg_obj_asuint32(obj) * 60;
	if (heartbeat_interval == 0) {
		isc_timer_stop(server->heartbeat_timer);
	} else if (server->heartbeat_interval != heartbeat_interval) {
		isc_interval_set(&interval, heartbeat_interval, 0);
		isc_timer_start(server->heartbeat_timer, isc_timertype_ticker,
				&interval);
	}
	server->heartbeat_interval = heartbeat_interval;

	isc_interval_set(&interval, 1200, 0);
	isc_timer_start(server->pps_timer, isc_timertype_ticker, &interval);

	isc_interval_set(&interval, named_g_tat_interval, 0);
	isc_timer_start(server->tat_timer, isc_timertype_ticker, &interval);

	/*
	 * Write the PID file.
	 */
	obj = NULL;
	if (named_config_get(maps, "pid-file", &obj) == ISC_R_SUCCESS) {
		if (cfg_obj_isvoid(obj)) {
			named_os_writepidfile(NULL, first_time);
		} else {
			named_os_writepidfile(cfg_obj_asstring(obj),
					      first_time);
		}
	} else {
		named_os_writepidfile(named_g_defaultpidfile, first_time);
	}

	/*
	 * Configure the server-wide session key.  This must be done before
	 * configure views because zone configuration may need to know
	 * session-keyname.
	 *
	 * Failure of session key generation isn't fatal at this time; if it
	 * turns out that a session key is really needed but doesn't exist,
	 * we'll treat it as a fatal error then.
	 */
	(void)configure_session_key(maps, server, named_g_mctx, first_time);

	/*
	 * Create the built-in kasp policies ("default", "insecure").
	 */
	kasps = NULL;
	(void)cfg_map_get(named_g_config, "dnssec-policy", &kasps);
	for (element = cfg_list_first(kasps); element != NULL;
	     element = cfg_list_next(element))
	{
		cfg_obj_t *kconfig = cfg_listelt_value(element);

		kasp = NULL;
		result = cfg_kasp_fromconfig(kconfig, default_kasp, true,
					     named_g_mctx, named_g_lctx,
					     &kasplist, &kasp);
		if (result != ISC_R_SUCCESS) {
			goto cleanup_kasplist;
		}
		INSIST(kasp != NULL);
		dns_kasp_freeze(kasp);

		/* Insist that the first built-in policy is the default one. */
		if (default_kasp == NULL) {
			INSIST(strcmp(dns_kasp_getname(kasp), "default") == 0);
			dns_kasp_attach(kasp, &default_kasp);
		}

		dns_kasp_detach(&kasp);
	}
	INSIST(default_kasp != NULL);

	/*
	 * Create the DNSSEC key and signing policies (KASP).
	 */
	kasps = NULL;
	(void)cfg_map_get(config, "dnssec-policy", &kasps);
	for (element = cfg_list_first(kasps); element != NULL;
	     element = cfg_list_next(element))
	{
		cfg_obj_t *kconfig = cfg_listelt_value(element);
		kasp = NULL;
		result = cfg_kasp_fromconfig(kconfig, default_kasp, true,
					     named_g_mctx, named_g_lctx,
					     &kasplist, &kasp);
		if (result != ISC_R_SUCCESS) {
			goto cleanup_kasplist;
		}
		INSIST(kasp != NULL);
		dns_kasp_freeze(kasp);
		dns_kasp_detach(&kasp);
	}

	dns_kasp_detach(&default_kasp);
	tmpkasplist = server->kasplist;
	server->kasplist = kasplist;
	kasplist = tmpkasplist;

#ifdef USE_DNSRPS
	/*
	 * Find the path to the DNSRPS implementation library.
	 */
	obj = NULL;
	if (named_config_get(maps, "dnsrps-library", &obj) == ISC_R_SUCCESS) {
		if (server->dnsrpslib != NULL) {
			dns_dnsrps_server_destroy();
			isc_mem_free(server->mctx, server->dnsrpslib);
			server->dnsrpslib = NULL;
		}
		setstring(server, &server->dnsrpslib, cfg_obj_asstring(obj));
		result = dns_dnsrps_server_create(server->dnsrpslib);
		isc_log_write(named_g_lctx, NAMED_LOGCATEGORY_GENERAL,
			      NAMED_LOGMODULE_SERVER, ISC_LOG_DEBUG(1),
			      "initializing DNSRPS RPZ provider '%s': %s",
			      server->dnsrpslib, isc_result_totext(result));
		/*
		 * It's okay if librpz isn't available. We'll complain
		 * later if it turns out to be needed for a view with
		 * "dnsrps-enable yes".
		 */
		if (result == ISC_R_FILENOTFOUND) {
			result = ISC_R_SUCCESS;
		}
		CHECKFATAL(result, "initializing RPZ service interface");
	}
#endif /* ifdef USE_DNSRPS */

	/*
	 * Configure the views.
	 */
	views = NULL;
	(void)cfg_map_get(config, "view", &views);

	/*
	 * Create the views.
	 */
	for (element = cfg_list_first(views); element != NULL;
	     element = cfg_list_next(element))
	{
		cfg_obj_t *vconfig = cfg_listelt_value(element);
		dns_view_t *view = NULL;

		result = create_view(vconfig, &viewlist, &view);
		if (result != ISC_R_SUCCESS) {
			goto cleanup_viewlist;
		}
		INSIST(view != NULL);

		result = setup_newzones(view, config, vconfig, conf_parser,
					named_g_aclconfctx);
		dns_view_detach(&view);

		if (result != ISC_R_SUCCESS) {
			goto cleanup_viewlist;
		}
	}

	/*
	 * If there were no explicit views then we do the default
	 * view here.
	 */
	if (views == NULL) {
		dns_view_t *view = NULL;

		result = create_view(NULL, &viewlist, &view);
		if (result != ISC_R_SUCCESS) {
			goto cleanup_viewlist;
		}
		INSIST(view != NULL);

		result = setup_newzones(view, config, NULL, conf_parser,
					named_g_aclconfctx);

		dns_view_detach(&view);
		if (result != ISC_R_SUCCESS) {
			goto cleanup_viewlist;
		}
	}

	/*
	 * Configure and freeze all explicit views.  Explicit
	 * views that have zones were already created at parsing
	 * time, but views with no zones must be created here.
	 */
	for (element = cfg_list_first(views); element != NULL;
	     element = cfg_list_next(element))
	{
		cfg_obj_t *vconfig = cfg_listelt_value(element);
		dns_view_t *view = NULL;

		view = NULL;
		result = find_view(vconfig, &viewlist, &view);
		if (result != ISC_R_SUCCESS) {
			goto cleanup_cachelist;
		}

		result = configure_view(view, &viewlist, config, vconfig,
					&cachelist, &server->kasplist, bindkeys,
					named_g_mctx, named_g_aclconfctx, true);
		if (result != ISC_R_SUCCESS) {
			dns_view_detach(&view);
			goto cleanup_cachelist;
		}
		dns_view_freeze(view);
		dns_view_detach(&view);
	}

	/*
	 * Make sure we have a default view if and only if there
	 * were no explicit views.
	 */
	if (views == NULL) {
		dns_view_t *view = NULL;
		result = find_view(NULL, &viewlist, &view);
		if (result != ISC_R_SUCCESS) {
			goto cleanup_cachelist;
		}
		result = configure_view(view, &viewlist, config, NULL,
					&cachelist, &server->kasplist, bindkeys,
					named_g_mctx, named_g_aclconfctx, true);
		if (result != ISC_R_SUCCESS) {
			dns_view_detach(&view);
			goto cleanup_cachelist;
		}
		dns_view_freeze(view);
		dns_view_detach(&view);
	}

	/*
	 * Create (or recreate) the built-in views.
	 */
	builtin_views = NULL;
	RUNTIME_CHECK(cfg_map_get(named_g_config, "view", &builtin_views) ==
		      ISC_R_SUCCESS);
	for (element = cfg_list_first(builtin_views); element != NULL;
	     element = cfg_list_next(element))
	{
		cfg_obj_t *vconfig = cfg_listelt_value(element);
		dns_view_t *view = NULL;

		result = create_view(vconfig, &builtin_viewlist, &view);
		if (result != ISC_R_SUCCESS) {
			goto cleanup_cachelist;
		}

		result = configure_view(view, &viewlist, config, vconfig,
					&cachelist, &server->kasplist, bindkeys,
					named_g_mctx, named_g_aclconfctx,
					false);
		if (result != ISC_R_SUCCESS) {
			dns_view_detach(&view);
			goto cleanup_cachelist;
		}
		dns_view_freeze(view);
		dns_view_detach(&view);
	}

	/* Now combine the two viewlists into one */
	ISC_LIST_APPENDLIST(viewlist, builtin_viewlist, link);

	/*
	 * Commit any dns_zone_setview() calls on all zones in the new
	 * view.
	 */
	for (dns_view_t *view = ISC_LIST_HEAD(viewlist); view != NULL;
	     view = ISC_LIST_NEXT(view, link))
	{
		dns_view_setviewcommit(view);
	}

	/* Swap our new view list with the production one. */
	tmpviewlist = server->viewlist;
	server->viewlist = viewlist;
	viewlist = tmpviewlist;

	/* Make the view list available to each of the views */
	for (dns_view_t *view = ISC_LIST_HEAD(server->viewlist); view != NULL;
	     view = ISC_LIST_NEXT(view, link))
	{
		view->viewlist = &server->viewlist;
	}

	/* Swap our new cache list with the production one. */
	tmpcachelist = server->cachelist;
	server->cachelist = cachelist;
	cachelist = tmpcachelist;

	/* Load the TKEY information from the configuration. */
	if (options != NULL) {
		dns_tkeyctx_t *tkeyctx = NULL;

		result = named_tkeyctx_fromconfig(options, named_g_mctx,
						  &tkeyctx);
		if (result != ISC_R_SUCCESS) {
			isc_log_write(named_g_lctx, NAMED_LOGCATEGORY_GENERAL,
				      NAMED_LOGMODULE_SERVER, ISC_LOG_ERROR,
				      "configuring TKEY: %s",
				      isc_result_totext(result));
			goto cleanup_cachelist;
		}
		if (server->sctx->tkeyctx != NULL) {
			dns_tkeyctx_destroy(&server->sctx->tkeyctx);
		}
		server->sctx->tkeyctx = tkeyctx;
	}

#ifdef HAVE_LMDB
	/*
	 * If we're using LMDB, we may have created newzones databases
	 * as root, making it impossible to reopen them later after
	 * switching to a new userid. We close them now, and reopen
	 * after relinquishing privileges them.
	 */
	if (first_time) {
		for (dns_view_t *view = ISC_LIST_HEAD(server->viewlist);
		     view != NULL; view = ISC_LIST_NEXT(view, link))
		{
			nzd_env_close(view);
		}
	}
#endif /* HAVE_LMDB */

	/*
	 * Relinquish root privileges.
	 */
	if (first_time) {
		named_os_changeuser();
	}

	/*
	 * Check that the working directory is writable.
	 */
	if (!isc_file_isdirwritable(".")) {
		isc_log_write(named_g_lctx, NAMED_LOGCATEGORY_GENERAL,
			      NAMED_LOGMODULE_SERVER, ISC_LOG_ERROR,
			      "the working directory is not writable");
		result = ISC_R_NOPERM;
		goto cleanup_cachelist;
	}

#ifdef HAVE_LMDB
	/*
	 * Reopen NZD databases.
	 */
	if (first_time) {
		for (dns_view_t *view = ISC_LIST_HEAD(server->viewlist);
		     view != NULL; view = ISC_LIST_NEXT(view, link))
		{
			nzd_env_reopen(view);
		}
	}
#endif /* HAVE_LMDB */

	/*
	 * Configure the logging system.
	 *
	 * Do this after changing UID to make sure that any log
	 * files specified in named.conf get created by the
	 * unprivileged user, not root.
	 */
	if (named_g_logstderr) {
		const cfg_obj_t *logobj = NULL;

		isc_log_write(named_g_lctx, NAMED_LOGCATEGORY_GENERAL,
			      NAMED_LOGMODULE_SERVER, ISC_LOG_INFO,
			      "not using config file logging "
			      "statement for logging due to "
			      "-g option");

		(void)cfg_map_get(config, "logging", &logobj);
		if (logobj != NULL) {
			result = named_logconfig(NULL, logobj);
			if (result != ISC_R_SUCCESS) {
				isc_log_write(
					named_g_lctx, NAMED_LOGCATEGORY_GENERAL,
					NAMED_LOGMODULE_SERVER, ISC_LOG_ERROR,
					"checking logging configuration "
					"failed: %s",
					isc_result_totext(result));
				goto cleanup_cachelist;
			}
		}
	} else {
		const cfg_obj_t *logobj = NULL;

		isc_logconfig_create(named_g_lctx, &logc);

		logobj = NULL;
		(void)cfg_map_get(config, "logging", &logobj);
		if (logobj != NULL) {
			result = named_logconfig(logc, logobj);
			if (result != ISC_R_SUCCESS) {
				isc_log_write(
					named_g_lctx, NAMED_LOGCATEGORY_GENERAL,
					NAMED_LOGMODULE_SERVER, ISC_LOG_ERROR,
					"configuring logging: %s",
					isc_result_totext(result));
				goto cleanup_logc;
			}
		} else {
			named_log_setdefaultchannels(logc);
			named_log_setdefaultsslkeylogfile(logc);
			result = named_log_setunmatchedcategory(logc);
			if (result != ISC_R_SUCCESS) {
				isc_log_write(
					named_g_lctx, NAMED_LOGCATEGORY_GENERAL,
					NAMED_LOGMODULE_SERVER, ISC_LOG_ERROR,
					"setting up default 'category "
					"unmatched': %s",
					isc_result_totext(result));
				goto cleanup_logc;
			}
			result = named_log_setdefaultcategory(logc);
			if (result != ISC_R_SUCCESS) {
				isc_log_write(
					named_g_lctx, NAMED_LOGCATEGORY_GENERAL,
					NAMED_LOGMODULE_SERVER, ISC_LOG_ERROR,
					"setting up default 'category "
					"default': %s",
					isc_result_totext(result));
				goto cleanup_logc;
			}
		}

		isc_logconfig_use(named_g_lctx, logc);
		logc = NULL;

		isc_log_write(named_g_lctx, NAMED_LOGCATEGORY_GENERAL,
			      NAMED_LOGMODULE_SERVER, ISC_LOG_DEBUG(1),
			      "now using logging configuration from "
			      "config file");
	}

	/*
	 * Set the default value of the query logging flag depending
	 * whether a "queries" category has been defined.  This is
	 * a disgusting hack, but we need to do this for BIND 8
	 * compatibility.
	 */
	if (first_time) {
		const cfg_obj_t *logobj = NULL;
		const cfg_obj_t *categories = NULL;

		obj = NULL;
		if (named_config_get(maps, "querylog", &obj) == ISC_R_SUCCESS) {
			ns_server_setoption(server->sctx, NS_SERVER_LOGQUERIES,
					    cfg_obj_asboolean(obj));
		} else {
			(void)cfg_map_get(config, "logging", &logobj);
			if (logobj != NULL) {
				(void)cfg_map_get(logobj, "category",
						  &categories);
			}
			if (categories != NULL) {
				for (element = cfg_list_first(categories);
				     element != NULL;
				     element = cfg_list_next(element))
				{
					const cfg_obj_t *catobj;
					const char *str;

					obj = cfg_listelt_value(element);
					catobj = cfg_tuple_get(obj, "name");
					str = cfg_obj_asstring(catobj);
					if (strcasecmp(str, "queries") == 0) {
						ns_server_setoption(
							server->sctx,
							NS_SERVER_LOGQUERIES,
							true);
					}
				}
			}
		}
	}

	obj = NULL;
	if (options != NULL &&
	    cfg_map_get(options, "memstatistics", &obj) == ISC_R_SUCCESS)
	{
		named_g_memstatistics = cfg_obj_asboolean(obj);
	} else {
		named_g_memstatistics =
			((isc_mem_debugging & ISC_MEM_DEBUGRECORD) != 0);
	}

	obj = NULL;
	if (named_config_get(maps, "memstatistics-file", &obj) == ISC_R_SUCCESS)
	{
		named_main_setmemstats(cfg_obj_asstring(obj));
	} else if (named_g_memstatistics) {
		named_main_setmemstats("named.memstats");
	} else {
		named_main_setmemstats(NULL);
	}

	obj = NULL;
	result = named_config_get(maps, "statistics-file", &obj);
	INSIST(result == ISC_R_SUCCESS);
	setstring(server, &server->statsfile, cfg_obj_asstring(obj));

	obj = NULL;
	result = named_config_get(maps, "dump-file", &obj);
	INSIST(result == ISC_R_SUCCESS);
	setstring(server, &server->dumpfile, cfg_obj_asstring(obj));

	obj = NULL;
	result = named_config_get(maps, "secroots-file", &obj);
	INSIST(result == ISC_R_SUCCESS);
	setstring(server, &server->secrootsfile, cfg_obj_asstring(obj));

	obj = NULL;
	result = named_config_get(maps, "recursing-file", &obj);
	INSIST(result == ISC_R_SUCCESS);
	setstring(server, &server->recfile, cfg_obj_asstring(obj));

	obj = NULL;
	result = named_config_get(maps, "version", &obj);
	if (result == ISC_R_SUCCESS) {
		setoptstring(server, &server->version, obj);
		server->version_set = true;
	} else {
		server->version_set = false;
	}

	obj = NULL;
	result = named_config_get(maps, "hostname", &obj);
	if (result == ISC_R_SUCCESS) {
		setoptstring(server, &server->hostname, obj);
		server->hostname_set = true;
	} else {
		server->hostname_set = false;
	}

	obj = NULL;
	result = named_config_get(maps, "server-id", &obj);
	server->sctx->usehostname = false;
	if (result == ISC_R_SUCCESS && cfg_obj_isboolean(obj)) {
		/* The parser translates "hostname" to true */
		server->sctx->usehostname = true;
		result = ns_server_setserverid(server->sctx, NULL);
	} else if (result == ISC_R_SUCCESS && !cfg_obj_isvoid(obj)) {
		/* Found a quoted string */
		result = ns_server_setserverid(server->sctx,
					       cfg_obj_asstring(obj));
	} else {
		result = ns_server_setserverid(server->sctx, NULL);
	}
	RUNTIME_CHECK(result == ISC_R_SUCCESS);

	obj = NULL;
	result = named_config_get(maps, "flush-zones-on-shutdown", &obj);
	if (result == ISC_R_SUCCESS) {
		server->flushonshutdown = cfg_obj_asboolean(obj);
	} else {
		server->flushonshutdown = false;
	}

	obj = NULL;
	result = named_config_get(maps, "answer-cookie", &obj);
	INSIST(result == ISC_R_SUCCESS);
	server->sctx->answercookie = cfg_obj_asboolean(obj);

	obj = NULL;
	result = named_config_get(maps, "cookie-algorithm", &obj);
	INSIST(result == ISC_R_SUCCESS);
	if (strcasecmp(cfg_obj_asstring(obj), "siphash24") == 0) {
		server->sctx->cookiealg = ns_cookiealg_siphash24;
	} else if (strcasecmp(cfg_obj_asstring(obj), "aes") == 0) {
		server->sctx->cookiealg = ns_cookiealg_aes;
	} else {
		UNREACHABLE();
	}

	obj = NULL;
	result = named_config_get(maps, "cookie-secret", &obj);
	if (result == ISC_R_SUCCESS) {
		const char *str;
		bool first = true;
		isc_buffer_t b;
		unsigned int usedlength;
		unsigned int expectedlength;

		for (element = cfg_list_first(obj); element != NULL;
		     element = cfg_list_next(element))
		{
			obj = cfg_listelt_value(element);
			str = cfg_obj_asstring(obj);

			if (first) {
				memset(server->sctx->secret, 0,
				       sizeof(server->sctx->secret));
				isc_buffer_init(&b, server->sctx->secret,
						sizeof(server->sctx->secret));
				result = isc_hex_decodestring(str, &b);
				if (result != ISC_R_SUCCESS &&
				    result != ISC_R_NOSPACE)
				{
					goto cleanup_altsecrets;
				}
				first = false;
			} else {
				altsecret = isc_mem_get(server->sctx->mctx,
							sizeof(*altsecret));
				isc_buffer_init(&b, altsecret->secret,
						sizeof(altsecret->secret));
				result = isc_hex_decodestring(str, &b);
				if (result != ISC_R_SUCCESS &&
				    result != ISC_R_NOSPACE)
				{
					isc_mem_put(server->sctx->mctx,
						    altsecret,
						    sizeof(*altsecret));
					goto cleanup_altsecrets;
				}
				ISC_LIST_INITANDAPPEND(altsecrets, altsecret,
						       link);
			}

			usedlength = isc_buffer_usedlength(&b);
			switch (server->sctx->cookiealg) {
			case ns_cookiealg_siphash24:
				expectedlength = ISC_SIPHASH24_KEY_LENGTH;
				if (usedlength != expectedlength) {
					result = ISC_R_RANGE;
					isc_log_write(
						named_g_lctx,
						NAMED_LOGCATEGORY_GENERAL,
						NAMED_LOGMODULE_SERVER,
						ISC_LOG_ERROR,
						"SipHash-2-4 cookie-secret "
						"must be 128 bits: %s",
						isc_result_totext(result));
					goto cleanup_altsecrets;
				}
				break;
			case ns_cookiealg_aes:
				expectedlength = ISC_AES128_KEYLENGTH;
				if (usedlength != expectedlength) {
					result = ISC_R_RANGE;
					isc_log_write(
						named_g_lctx,
						NAMED_LOGCATEGORY_GENERAL,
						NAMED_LOGMODULE_SERVER,
						ISC_LOG_ERROR,
						"AES cookie-secret must be 128 "
						"bits: %s",
						isc_result_totext(result));
					goto cleanup_altsecrets;
				}
				break;
			}
		}
	} else {
		isc_nonce_buf(server->sctx->secret,
			      sizeof(server->sctx->secret));
	}

	/*
	 * Swap altsecrets lists.
	 */
	tmpaltsecrets = server->sctx->altsecrets;
	server->sctx->altsecrets = altsecrets;
	altsecrets = tmpaltsecrets;

	(void)named_server_loadnta(server);

#ifdef USE_DNSRPS
	/*
	 * Start and connect to the DNS Response Policy Service
	 * daemon, dnsrpzd, for each view that uses DNSRPS.
	 */
	for (dns_view_t *view = ISC_LIST_HEAD(server->viewlist); view != NULL;
	     view = ISC_LIST_NEXT(view, link))
	{
		result = dns_dnsrps_connect(view->rpzs);
		if (result != ISC_R_SUCCESS) {
			view = NULL;
			goto cleanup_altsecrets;
		}
	}
#endif /* ifdef USE_DNSRPS */

	/*
	 * Record the time of most recent configuration
	 */
	named_g_configtime = isc_time_now();

	isc_loopmgr_resume(named_g_loopmgr);
	exclusive = false;

	/* Configure the statistics channel(s) */
	result = named_statschannels_configure(named_g_server, config,
					       named_g_aclconfctx);
	if (result != ISC_R_SUCCESS) {
		isc_log_write(named_g_lctx, NAMED_LOGCATEGORY_GENERAL,
			      NAMED_LOGMODULE_SERVER, ISC_LOG_ERROR,
			      "configuring statistics server(s): %s",
			      isc_result_totext(result));
		goto cleanup_altsecrets;
	}

	/*
	 * Bind the control port(s).
	 */
	result = named_controls_configure(named_g_server->controls, config,
					  named_g_aclconfctx);
	if (result != ISC_R_SUCCESS) {
		isc_log_write(named_g_lctx, NAMED_LOGCATEGORY_GENERAL,
			      NAMED_LOGMODULE_SERVER, ISC_LOG_ERROR,
			      "binding control channel(s): %s",
			      isc_result_totext(result));
		goto cleanup_altsecrets;
	}

	(void)ns_interfacemgr_scan(server->interfacemgr, true, true);

	/*
	 * These cleans up either the old production view list
	 * or our temporary list depending on whether they
	 * were swapped above or not.
	 */
cleanup_altsecrets:
	while ((altsecret = ISC_LIST_HEAD(altsecrets)) != NULL) {
		ISC_LIST_UNLINK(altsecrets, altsecret, link);
		isc_mem_put(server->sctx->mctx, altsecret, sizeof(*altsecret));
	}

cleanup_logc:
	if (logc != NULL) {
		isc_logconfig_destroy(&logc);
	}

cleanup_cachelist:
	while ((nsc = ISC_LIST_HEAD(cachelist)) != NULL) {
		ISC_LIST_UNLINK(cachelist, nsc, link);
		dns_cache_detach(&nsc->cache);
		isc_mem_put(server->mctx, nsc, sizeof(*nsc));
	}

	ISC_LIST_APPENDLIST(viewlist, builtin_viewlist, link);

cleanup_viewlist:
	for (dns_view_t *view = ISC_LIST_HEAD(viewlist); view != NULL;
	     view = view_next)
	{
		view_next = ISC_LIST_NEXT(view, link);
		ISC_LIST_UNLINK(viewlist, view, link);
		if (result == ISC_R_SUCCESS && strcmp(view->name, "_bind") != 0)
		{
			dns_view_setviewrevert(view);
			(void)dns_view_apply(view, false, NULL, removed, view);
		}
		dns_view_detach(&view);
	}

cleanup_kasplist:
	for (kasp = ISC_LIST_HEAD(kasplist); kasp != NULL; kasp = kasp_next) {
		kasp_next = ISC_LIST_NEXT(kasp, link);
		ISC_LIST_UNLINK(kasplist, kasp, link);
		dns_kasp_detach(&kasp);
	}

cleanup_v6portset:
	isc_portset_destroy(named_g_mctx, &v6portset);

cleanup_v4portset:
	isc_portset_destroy(named_g_mctx, &v4portset);

cleanup_bindkeys_parser:

	if (bindkeys_parser != NULL) {
		if (bindkeys != NULL) {
			cfg_obj_destroy(bindkeys_parser, &bindkeys);
		}
		cfg_parser_destroy(&bindkeys_parser);
	}

cleanup_config:
	cfg_obj_destroy(conf_parser, &config);

cleanup_conf_parser:
	cfg_parser_destroy(&conf_parser);

cleanup_exclusive:
	if (exclusive) {
		isc_loopmgr_resume(named_g_loopmgr);
	}

	isc_log_write(named_g_lctx, NAMED_LOGCATEGORY_GENERAL,
		      NAMED_LOGMODULE_SERVER, ISC_LOG_DEBUG(1),
		      "load_configuration: %s", isc_result_totext(result));

	return (result);
}

static isc_result_t
view_loaded(void *arg) {
	isc_result_t result;
	ns_zoneload_t *zl = (ns_zoneload_t *)arg;

	/*
	 * Force zone maintenance.  Do this after loading
	 * so that we know when we need to force AXFR of
	 * secondary zones whose master files are missing.
	 *
	 * We use the zoneload reference counter to let us
	 * know when all views are finished.
	 */
	if (isc_refcount_decrement(&zl->refs) == 1) {
		named_server_t *server = zl->server;
		bool reconfig = zl->reconfig;
		dns_view_t *view = NULL;

		isc_refcount_destroy(&zl->refs);
		isc_mem_put(server->mctx, zl, sizeof(*zl));

		/*
		 * To maintain compatibility with log parsing tools that might
		 * be looking for this string after "rndc reconfig", we keep it
		 * as it is
		 */
		if (reconfig) {
			isc_log_write(named_g_lctx, NAMED_LOGCATEGORY_GENERAL,
				      NAMED_LOGMODULE_SERVER, ISC_LOG_INFO,
				      "any newly configured zones are now "
				      "loaded");
		} else {
			isc_log_write(named_g_lctx, NAMED_LOGCATEGORY_GENERAL,
				      NAMED_LOGMODULE_SERVER, ISC_LOG_NOTICE,
				      "all zones loaded");
		}

		for (view = ISC_LIST_HEAD(server->viewlist); view != NULL;
		     view = ISC_LIST_NEXT(view, link))
		{
			if (view->managed_keys != NULL) {
				result = dns_zone_synckeyzone(
					view->managed_keys);
				if (result != ISC_R_SUCCESS) {
					isc_log_write(
						named_g_lctx,
						DNS_LOGCATEGORY_DNSSEC,
						DNS_LOGMODULE_DNSSEC,
						ISC_LOG_ERROR,
						"failed to initialize "
						"managed-keys for view %s "
						"(%s): DNSSEC validation is "
						"at risk",
						view->name,
						isc_result_totext(result));
				}
			}
		}

		CHECKFATAL(dns_zonemgr_forcemaint(server->zonemgr),
			   "forcing zone maintenance");

		named_os_started();

		isc_log_write(named_g_lctx, NAMED_LOGCATEGORY_GENERAL,
			      NAMED_LOGMODULE_SERVER, ISC_LOG_NOTICE,
			      "FIPS mode is %s",
			      isc_fips_mode() ? "enabled" : "disabled");

#if HAVE_LIBSYSTEMD
		sd_notifyf(0,
			   "READY=1\n"
			   "STATUS=running\n"
			   "MAINPID=%" PRId64 "\n",
			   (int64_t)getpid());
#endif /* HAVE_LIBSYSTEMD */

		atomic_store(&server->reload_status, NAMED_RELOAD_DONE);

		isc_log_write(named_g_lctx, NAMED_LOGCATEGORY_GENERAL,
			      NAMED_LOGMODULE_SERVER, ISC_LOG_NOTICE,
			      "running");
	}

	return (ISC_R_SUCCESS);
}

static isc_result_t
load_zones(named_server_t *server, bool reconfig) {
	isc_result_t result = ISC_R_SUCCESS;
	ns_zoneload_t *zl = NULL;
	dns_view_t *view = NULL;

	zl = isc_mem_get(server->mctx, sizeof(*zl));
	zl->server = server;
	zl->reconfig = reconfig;

	isc_loopmgr_pause(named_g_loopmgr);

	isc_refcount_init(&zl->refs, 1);

	/*
	 * Schedule zones to be loaded from disk.
	 */
	for (view = ISC_LIST_HEAD(server->viewlist); view != NULL;
	     view = ISC_LIST_NEXT(view, link))
	{
		if (view->managed_keys != NULL) {
			result = dns_zone_load(view->managed_keys, false);
			if (result != ISC_R_SUCCESS &&
			    result != DNS_R_UPTODATE &&
			    result != DNS_R_CONTINUE)
			{
				goto cleanup;
			}
		}
		if (view->redirect != NULL) {
			result = dns_zone_load(view->redirect, false);
			if (result != ISC_R_SUCCESS &&
			    result != DNS_R_UPTODATE &&
			    result != DNS_R_CONTINUE)
			{
				goto cleanup;
			}
		}

		/*
		 * 'dns_view_asyncload' calls view_loaded if there are no
		 * zones.
		 */
		isc_refcount_increment(&zl->refs);
		result = dns_view_asyncload(view, reconfig, view_loaded, zl);
		if (result != ISC_R_SUCCESS) {
			isc_refcount_decrement1(&zl->refs);
			goto cleanup;
		}
	}

cleanup:
	if (isc_refcount_decrement(&zl->refs) == 1) {
		isc_refcount_destroy(&zl->refs);
		isc_mem_put(server->mctx, zl, sizeof(*zl));
	}

	isc_loopmgr_resume(named_g_loopmgr);

	return (result);
}

static void
run_server(void *arg) {
	isc_result_t result;
	named_server_t *server = (named_server_t *)arg;
	dns_geoip_databases_t *geoip = NULL;

	dns_zonemgr_create(named_g_mctx, named_g_loopmgr, named_g_netmgr,
			   &server->zonemgr);

	CHECKFATAL(dns_dispatchmgr_create(named_g_mctx, named_g_netmgr,
					  &named_g_dispatchmgr),
		   "creating dispatch manager");

	dns_dispatchmgr_setstats(named_g_dispatchmgr, server->resolverstats);

#if defined(HAVE_GEOIP2)
	geoip = named_g_geoip;
#else  /* if defined(HAVE_GEOIP2) */
	geoip = NULL;
#endif /* if defined(HAVE_GEOIP2) */

	CHECKFATAL(ns_interfacemgr_create(named_g_mctx, server->sctx,
					  named_g_loopmgr, named_g_netmgr,
					  named_g_dispatchmgr, geoip, true,
					  &server->interfacemgr),
		   "creating interface manager");

	/*
	 * In some cases the user might expect a certain behaviour from
	 * the rescan timer, let's try to deduce that from the
	 * configuration options.
	 */
	if ((ns_interfacemgr_dynamic_updates_are_reliable() &&
	     server->interface_auto) ||
	    (server->interface_interval == 0))
	{
		isc_log_write(named_g_lctx, NAMED_LOGCATEGORY_GENERAL,
			      NAMED_LOGMODULE_SERVER, ISC_LOG_INFO,
			      "Disabling periodic interface re-scans timer");
	} else {
		isc_timer_create(named_g_mainloop, interface_timer_tick, server,
				 &server->interface_timer);
	}

	isc_timer_create(named_g_mainloop, heartbeat_timer_tick, server,
			 &server->heartbeat_timer);

	isc_timer_create(named_g_mainloop, tat_timer_tick, server,
			 &server->tat_timer);

	isc_timer_create(named_g_mainloop, pps_timer_tick, server,
			 &server->pps_timer);

	CHECKFATAL(
		cfg_parser_create(named_g_mctx, named_g_lctx, &named_g_parser),
		"creating default configuration parser");

	CHECKFATAL(cfg_parser_create(named_g_mctx, named_g_lctx,
				     &named_g_addparser),
		   "creating additional configuration parser");

	CHECKFATAL(load_configuration(named_g_conffile, server, true),
		   "loading configuration");

	CHECKFATAL(load_zones(server, false), "loading zones");
#ifdef ENABLE_AFL
	named_g_run_done = true;
#endif /* ifdef ENABLE_AFL */
}

void
named_server_flushonshutdown(named_server_t *server, bool flush) {
	REQUIRE(NAMED_SERVER_VALID(server));

	server->flushonshutdown = flush;
}

static void
shutdown_server(void *arg) {
	named_server_t *server = (named_server_t *)arg;
	dns_view_t *view = NULL, *view_next = NULL;
	dns_kasp_t *kasp = NULL, *kasp_next = NULL;
	bool flush = server->flushonshutdown;
	named_cache_t *nsc = NULL;

#if HAVE_LIBSYSTEMD
	sd_notify(0, "STOPPING=1\n");
#endif /* HAVE_LIBSYSTEMD */

	isc_signal_stop(server->sighup);
	isc_signal_destroy(&server->sighup);

	/*
	 * We need to shutdown the interface before going
	 * exclusive (which would pause the netmgr).
	 */
	ns_interfacemgr_shutdown(server->interfacemgr);

	named_controls_shutdown(server->controls);

	named_statschannels_shutdown(server);

	isc_loopmgr_pause(named_g_loopmgr);

	isc_log_write(named_g_lctx, NAMED_LOGCATEGORY_GENERAL,
		      NAMED_LOGMODULE_SERVER, ISC_LOG_INFO, "shutting down%s",
		      flush ? ": flushing changes" : "");

	cleanup_session_key(server, server->mctx);

	if (named_g_aclconfctx != NULL) {
		cfg_aclconfctx_detach(&named_g_aclconfctx);
	}

	cfg_obj_destroy(named_g_parser, &named_g_config);
	cfg_parser_destroy(&named_g_parser);
	cfg_parser_destroy(&named_g_addparser);

	(void)named_server_saventa(server);

	for (kasp = ISC_LIST_HEAD(server->kasplist); kasp != NULL;
	     kasp = kasp_next)
	{
		kasp_next = ISC_LIST_NEXT(kasp, link);
		ISC_LIST_UNLINK(server->kasplist, kasp, link);
		dns_kasp_detach(&kasp);
	}

	for (view = ISC_LIST_HEAD(server->viewlist); view != NULL;
	     view = view_next)
	{
		view_next = ISC_LIST_NEXT(view, link);
		ISC_LIST_UNLINK(server->viewlist, view, link);
		dns_view_flushonshutdown(view, flush);
		dns_view_detach(&view);
	}

	/*
	 * Shut down all dyndb instances.
	 */
	dns_dyndb_cleanup(true);

	while ((nsc = ISC_LIST_HEAD(server->cachelist)) != NULL) {
		ISC_LIST_UNLINK(server->cachelist, nsc, link);
		dns_cache_detach(&nsc->cache);
		isc_mem_put(server->mctx, nsc, sizeof(*nsc));
	}

	if (server->interface_timer != NULL) {
		isc_timer_destroy(&server->interface_timer);
	}
	isc_timer_destroy(&server->heartbeat_timer);
	isc_timer_destroy(&server->pps_timer);
	isc_timer_destroy(&server->tat_timer);

	ns_interfacemgr_detach(&server->interfacemgr);

	dns_dispatchmgr_detach(&named_g_dispatchmgr);

	dns_zonemgr_shutdown(server->zonemgr);

	if (named_g_sessionkey != NULL) {
		dns_tsigkey_detach(&named_g_sessionkey);
		dns_name_free(&named_g_sessionkeyname, server->mctx);
	}
#if defined(HAVE_GEOIP2)
	named_geoip_shutdown();
#endif /* HAVE_GEOIP2 */

	dns_db_detach(&server->in_roothints);

	isc_loopmgr_resume(named_g_loopmgr);
}

/*%
 * Find a view that matches the source and destination addresses of a query.
 */
static isc_result_t
get_matching_view(isc_netaddr_t *srcaddr, isc_netaddr_t *destaddr,
		  dns_message_t *message, dns_aclenv_t *env,
		  isc_result_t *sigresult, dns_view_t **viewp) {
	dns_view_t *view;

	REQUIRE(message != NULL);
	REQUIRE(sigresult != NULL);
	REQUIRE(viewp != NULL && *viewp == NULL);

	for (view = ISC_LIST_HEAD(named_g_server->viewlist); view != NULL;
	     view = ISC_LIST_NEXT(view, link))
	{
		if (message->rdclass == view->rdclass ||
		    message->rdclass == dns_rdataclass_any)
		{
			const dns_name_t *tsig = NULL;

			*sigresult = dns_message_rechecksig(message, view);
			if (*sigresult == ISC_R_SUCCESS) {
				dns_tsigkey_t *tsigkey;

				tsigkey = message->tsigkey;
				tsig = dns_tsigkey_identity(tsigkey);
			}

			if (dns_acl_allowed(srcaddr, tsig, view->matchclients,
					    env) &&
			    dns_acl_allowed(destaddr, tsig,
					    view->matchdestinations, env) &&
			    !(view->matchrecursiveonly &&
			      (message->flags & DNS_MESSAGEFLAG_RD) == 0))
			{
				dns_view_attach(view, viewp);
				return (ISC_R_SUCCESS);
			}
		}
	}

	return (ISC_R_NOTFOUND);
}

void
named_server_create(isc_mem_t *mctx, named_server_t **serverp) {
	isc_result_t result;
	named_server_t *server = isc_mem_get(mctx, sizeof(*server));

	*server = (named_server_t){
		.mctx = mctx,
		.statsfile = isc_mem_strdup(mctx, "named.stats"),
		.dumpfile = isc_mem_strdup(mctx, "named_dump.db"),
		.secrootsfile = isc_mem_strdup(mctx, "named.secroots"),
		.recfile = isc_mem_strdup(mctx, "named.recursing"),
	};

	/* Initialize server data structures. */
	ISC_LIST_INIT(server->kasplist);
	ISC_LIST_INIT(server->viewlist);

	/* Must be first. */
	CHECKFATAL(dst_lib_init(named_g_mctx, named_g_engine),
		   "initializing DST");

	CHECKFATAL(dns_rootns_create(mctx, dns_rdataclass_in, NULL,
				     &server->in_roothints),
		   "setting up root hints");

	atomic_init(&server->reload_status, NAMED_RELOAD_IN_PROGRESS);

	ns_server_create(mctx, get_matching_view, &server->sctx);

#if defined(HAVE_GEOIP2)
	/*
	 * GeoIP must be initialized before the interface
	 * manager (which includes the ACL environment)
	 * is created.
	 */
	named_geoip_init();
#endif /* HAVE_GEOIP2 */

#ifdef ENABLE_AFL
	server->sctx->fuzztype = named_g_fuzz_type;
	server->sctx->fuzznotify = named_fuzz_notify;
#endif /* ifdef ENABLE_AFL */

	named_g_mainloop = isc_loop_main(named_g_loopmgr);

	isc_loop_setup(named_g_mainloop, run_server, server);
	isc_loop_teardown(named_g_mainloop, shutdown_server, server);

	/* Add SIGHUP reload handler  */
	server->sighup = isc_signal_new(
		named_g_loopmgr, named_server_reloadwanted, server, SIGHUP);

	isc_stats_create(server->mctx, &server->sockstats,
			 isc_sockstatscounter_max);
	isc_nm_setstats(named_g_netmgr, server->sockstats);

	isc_stats_create(named_g_mctx, &server->zonestats,
			 dns_zonestatscounter_max);

	isc_stats_create(named_g_mctx, &server->resolverstats,
			 dns_resstatscounter_max);

	CHECKFATAL(named_controls_create(server, &server->controls),
		   "named_controls_create");

	ISC_LIST_INIT(server->statschannels);

	ISC_LIST_INIT(server->cachelist);

	server->magic = NAMED_SERVER_MAGIC;

	*serverp = server;
}

void
named_server_destroy(named_server_t **serverp) {
	named_server_t *server = *serverp;
	REQUIRE(NAMED_SERVER_VALID(server));

#ifdef HAVE_DNSTAP
	if (server->dtenv != NULL) {
		dns_dt_detach(&server->dtenv);
	}
#endif /* HAVE_DNSTAP */

#ifdef USE_DNSRPS
	dns_dnsrps_server_destroy();
	isc_mem_free(server->mctx, server->dnsrpslib);
#endif /* ifdef USE_DNSRPS */

	named_controls_destroy(&server->controls);

	isc_stats_detach(&server->zonestats);
	isc_stats_detach(&server->sockstats);
	isc_stats_detach(&server->resolverstats);

	if (server->sctx != NULL) {
		ns_server_detach(&server->sctx);
	}

	isc_mem_free(server->mctx, server->statsfile);
	isc_mem_free(server->mctx, server->dumpfile);
	isc_mem_free(server->mctx, server->secrootsfile);
	isc_mem_free(server->mctx, server->recfile);

	if (server->bindkeysfile != NULL) {
		isc_mem_free(server->mctx, server->bindkeysfile);
	}

	if (server->version != NULL) {
		isc_mem_free(server->mctx, server->version);
	}
	if (server->hostname != NULL) {
		isc_mem_free(server->mctx, server->hostname);
	}
	if (server->lockfile != NULL) {
		isc_mem_free(server->mctx, server->lockfile);
	}

	if (server->zonemgr != NULL) {
		dns_zonemgr_detach(&server->zonemgr);
	}

	dst_lib_destroy();

	INSIST(ISC_LIST_EMPTY(server->kasplist));
	INSIST(ISC_LIST_EMPTY(server->viewlist));
	INSIST(ISC_LIST_EMPTY(server->cachelist));

	if (server->tlsctx_server_cache != NULL) {
		isc_tlsctx_cache_detach(&server->tlsctx_server_cache);
	}

<<<<<<< HEAD
	result = dns_dispatch_getudp(named_g_dispatchmgr, named_g_socketmgr,
				     // OQS updated from 4096 to 8192
				     named_g_taskmgr, &dispatch->addr, 8192,
				     UDPBUFFERS, 32768, 16411, 16433, attrs,
				     attrmask, &dispatch->dispatch);
	if (result != ISC_R_SUCCESS) {
		goto cleanup;
=======
	if (server->tlsctx_client_cache != NULL) {
		isc_tlsctx_cache_detach(&server->tlsctx_client_cache);
>>>>>>> 464cf8ce
	}

	server->magic = 0;
	isc_mem_put(server->mctx, server, sizeof(*server));
	*serverp = NULL;
}

static void
fatal(const char *msg, isc_result_t result) {
	if (named_g_loopmgr_running) {
		isc_loopmgr_pause(named_g_loopmgr);
	}
	isc_log_write(named_g_lctx, NAMED_LOGCATEGORY_GENERAL,
		      NAMED_LOGMODULE_SERVER, ISC_LOG_CRITICAL, "%s: %s", msg,
		      isc_result_totext(result));
	isc_log_write(named_g_lctx, NAMED_LOGCATEGORY_GENERAL,
		      NAMED_LOGMODULE_SERVER, ISC_LOG_CRITICAL,
		      "exiting (due to fatal error)");
	named_os_shutdown();
	isc__tls_setfatalmode();
	exit(1);
}

static isc_result_t
loadconfig(named_server_t *server) {
	isc_result_t result;
	result = load_configuration(named_g_conffile, server, false);
	if (result == ISC_R_SUCCESS) {
		isc_log_write(named_g_lctx, NAMED_LOGCATEGORY_GENERAL,
			      NAMED_LOGMODULE_SERVER, ISC_LOG_INFO,
			      "reloading configuration succeeded");
	} else {
		isc_log_write(named_g_lctx, NAMED_LOGCATEGORY_GENERAL,
			      NAMED_LOGMODULE_SERVER, ISC_LOG_ERROR,
			      "reloading configuration failed: %s",
			      isc_result_totext(result));
		atomic_store(&server->reload_status, NAMED_RELOAD_FAILED);
	}

	return (result);
}

static isc_result_t
reload(named_server_t *server) {
	isc_result_t result;

	atomic_store(&server->reload_status, NAMED_RELOAD_IN_PROGRESS);
#if HAVE_LIBSYSTEMD
	sd_notify(0, "RELOADING=1\n"
		     "STATUS=reload command received\n");
#endif /* HAVE_LIBSYSTEMD */

	CHECK(loadconfig(server));

	result = load_zones(server, false);
	if (result == ISC_R_SUCCESS) {
		isc_log_write(named_g_lctx, NAMED_LOGCATEGORY_GENERAL,
			      NAMED_LOGMODULE_SERVER, ISC_LOG_INFO,
			      "reloading zones succeeded");
	} else {
		isc_log_write(named_g_lctx, NAMED_LOGCATEGORY_GENERAL,
			      NAMED_LOGMODULE_SERVER, ISC_LOG_ERROR,
			      "reloading zones failed: %s",
			      isc_result_totext(result));
		atomic_store(&server->reload_status, NAMED_RELOAD_FAILED);
	}
cleanup:
#if HAVE_LIBSYSTEMD
	sd_notifyf(0,
		   "READY=1\n"
		   "STATUS=reload command finished: %s\n",
		   isc_result_totext(result));
#endif /* HAVE_LIBSYSTEMD */
	return (result);
}

/*
 * Handle a reload event (from SIGHUP).
 */
static void
named_server_reload(void *arg) {
	named_server_t *server = (named_server_t *)arg;

	isc_log_write(named_g_lctx, NAMED_LOGCATEGORY_GENERAL,
		      NAMED_LOGMODULE_SERVER, ISC_LOG_INFO,
		      "received SIGHUP signal to reload zones");
	(void)reload(server);
}

void
named_server_reloadwanted(void *arg, int signum) {
	named_server_t *server = (named_server_t *)arg;

	REQUIRE(signum == SIGHUP);

	isc_async_run(named_g_mainloop, named_server_reload, server);
}

void
named_server_scan_interfaces(named_server_t *server) {
	isc_log_write(named_g_lctx, NAMED_LOGCATEGORY_GENERAL,
		      NAMED_LOGMODULE_SERVER, ISC_LOG_DEBUG(1),
		      "automatic interface rescan");

	ns_interfacemgr_scan(server->interfacemgr, true, false);
}

/*
 * Get the next token from lexer 'lex'.
 *
 * NOTE: the token value for string tokens always uses the same pointer
 * value.  Multiple calls to this function on the same lexer will always
 * return either that value (lex->data) or NULL. It is necessary to copy
 * the token into local storage if it needs to be referenced after the next
 * call to next_token().
 */
static char *
next_token(isc_lex_t *lex, isc_buffer_t **text) {
	isc_result_t result;
	isc_token_t token;

	token.type = isc_tokentype_unknown;
	result = isc_lex_gettoken(lex, ISC_LEXOPT_EOF | ISC_LEXOPT_QSTRING,
				  &token);

	switch (result) {
	case ISC_R_NOMORE:
		(void)isc_lex_close(lex);
		break;
	case ISC_R_SUCCESS:
		if (token.type == isc_tokentype_eof) {
			(void)isc_lex_close(lex);
		}
		break;
	case ISC_R_NOSPACE:
		if (text != NULL) {
			(void)putstr(text, "token too large");
			(void)putnull(text);
		}
		return (NULL);
	default:
		if (text != NULL) {
			(void)putstr(text, isc_result_totext(result));
			(void)putnull(text);
		}
		return (NULL);
	}

	if (token.type == isc_tokentype_string ||
	    token.type == isc_tokentype_qstring)
	{
		return (token.value.as_textregion.base);
	}

	return (NULL);
}

/*
 * Find the zone specified in the control channel command, if any.
 * If a zone is specified, point '*zonep' at it, otherwise
 * set '*zonep' to NULL, and f 'zonename' is not NULL, copy
 * the zone name into it (N.B. 'zonename' must have space to hold
 * a full DNS name).
 *
 * If 'zonetxt' is set, the caller has already pulled a token
 * off the command line that is to be used as the zone name. (This
 * is sometimes done when it's necessary to check for an optional
 * argument before the zone name, as in "rndc sync [-clean] zone".)
 */
static isc_result_t
zone_from_args(named_server_t *server, isc_lex_t *lex, const char *zonetxt,
	       dns_zone_t **zonep, char *zonename, isc_buffer_t **text,
	       bool skip) {
	char *ptr;
	char *classtxt;
	const char *viewtxt = NULL;
	dns_fixedname_t fname;
	dns_name_t *name;
	isc_result_t result;
	dns_view_t *view = NULL;
	dns_rdataclass_t rdclass;
	char problem[DNS_NAME_FORMATSIZE + 500] = "";
	char zonebuf[DNS_NAME_FORMATSIZE];
	bool redirect = false;

	REQUIRE(zonep != NULL && *zonep == NULL);

	if (skip) {
		/* Skip the command name. */
		ptr = next_token(lex, text);
		if (ptr == NULL) {
			return (ISC_R_UNEXPECTEDEND);
		}
	}

	/* Look for the zone name. */
	if (zonetxt == NULL) {
		zonetxt = next_token(lex, text);
	}
	if (zonetxt == NULL) {
		return (ISC_R_SUCCESS);
	}

	/* Copy zonetxt because it'll be overwritten by next_token() */
	/* To locate a zone named "-redirect" use "-redirect." */
	if (strcmp(zonetxt, "-redirect") == 0) {
		redirect = true;
		strlcpy(zonebuf, ".", DNS_NAME_FORMATSIZE);
	} else {
		strlcpy(zonebuf, zonetxt, DNS_NAME_FORMATSIZE);
	}
	if (zonename != NULL) {
		strlcpy(zonename, redirect ? "." : zonetxt,
			DNS_NAME_FORMATSIZE);
	}

	name = dns_fixedname_initname(&fname);
	CHECK(dns_name_fromstring(name, zonebuf, dns_rootname, 0, NULL));

	/* Look for the optional class name. */
	classtxt = next_token(lex, text);
	if (classtxt != NULL) {
		isc_textregion_t r;
		r.base = classtxt;
		r.length = strlen(classtxt);
		CHECK(dns_rdataclass_fromtext(&rdclass, &r));

		/* Look for the optional view name. */
		viewtxt = next_token(lex, text);
	} else {
		rdclass = dns_rdataclass_in;
	}

	if (viewtxt == NULL) {
		if (redirect) {
			result = dns_viewlist_find(&server->viewlist,
						   "_default",
						   dns_rdataclass_in, &view);
			if (result != ISC_R_SUCCESS || view->redirect == NULL) {
				result = ISC_R_NOTFOUND;
				snprintf(problem, sizeof(problem),
					 "redirect zone not found in "
					 "_default view");
			} else {
				dns_zone_attach(view->redirect, zonep);
				result = ISC_R_SUCCESS;
			}
		} else {
			result = dns_viewlist_findzone(&server->viewlist, name,
						       (classtxt == NULL),
						       rdclass, zonep);
			if (result == ISC_R_NOTFOUND) {
				snprintf(problem, sizeof(problem),
					 "no matching zone '%s' in any view",
					 zonebuf);
			} else if (result == ISC_R_MULTIPLE) {
				snprintf(problem, sizeof(problem),
					 "zone '%s' was found in multiple "
					 "views",
					 zonebuf);
			}
		}
	} else {
		result = dns_viewlist_find(&server->viewlist, viewtxt, rdclass,
					   &view);
		if (result != ISC_R_SUCCESS) {
			snprintf(problem, sizeof(problem),
				 "no matching view '%s'", viewtxt);
			goto report;
		}

		if (redirect) {
			if (view->redirect != NULL) {
				dns_zone_attach(view->redirect, zonep);
				result = ISC_R_SUCCESS;
			} else {
				result = ISC_R_NOTFOUND;
			}
		} else {
			result = dns_view_findzone(view, name, DNS_ZTFIND_EXACT,
						   zonep);
		}
		if (result != ISC_R_SUCCESS) {
			snprintf(problem, sizeof(problem),
				 "no matching zone '%s' in view '%s'", zonebuf,
				 viewtxt);
		}
	}

	/* Partial match? */
	if (result != ISC_R_SUCCESS && *zonep != NULL) {
		dns_zone_detach(zonep);
	}
	if (result == DNS_R_PARTIALMATCH) {
		result = ISC_R_NOTFOUND;
	}
report:
	if (result != ISC_R_SUCCESS) {
		isc_result_t tresult;

		tresult = putstr(text, problem);
		if (tresult == ISC_R_SUCCESS) {
			(void)putnull(text);
		}
	}

cleanup:
	if (view != NULL) {
		dns_view_detach(&view);
	}

	return (result);
}

/*
 * Act on a "retransfer" command from the command channel.
 */
isc_result_t
named_server_retransfercommand(named_server_t *server, isc_lex_t *lex,
			       isc_buffer_t **text) {
	isc_result_t result;
	dns_zone_t *zone = NULL;
	dns_zone_t *raw = NULL;
	dns_zonetype_t type;

	REQUIRE(text != NULL);

	result = zone_from_args(server, lex, NULL, &zone, NULL, text, true);
	if (result != ISC_R_SUCCESS) {
		return (result);
	}
	if (zone == NULL) {
		return (ISC_R_UNEXPECTEDEND);
	}
	dns_zone_getraw(zone, &raw);
	if (raw != NULL) {
		dns_zone_detach(&zone);
		dns_zone_attach(raw, &zone);
		dns_zone_detach(&raw);
	}
	type = dns_zone_gettype(zone);
	if (type == dns_zone_secondary || type == dns_zone_mirror ||
	    type == dns_zone_stub ||
	    (type == dns_zone_redirect &&
	     dns_zone_getredirecttype(zone) == dns_zone_secondary))
	{
		dns_zone_forcereload(zone);
	} else {
		(void)putstr(text, "retransfer: inappropriate zone type: ");
		(void)putstr(text, dns_zonetype_name(type));
		if (type == dns_zone_redirect) {
			type = dns_zone_getredirecttype(zone);
			(void)putstr(text, "(");
			(void)putstr(text, dns_zonetype_name(type));
			(void)putstr(text, ")");
		}
		(void)putnull(text);
		result = ISC_R_FAILURE;
	}
	dns_zone_detach(&zone);
	return (result);
}

/*
 * Act on a "reload" command from the command channel.
 */
isc_result_t
named_server_reloadcommand(named_server_t *server, isc_lex_t *lex,
			   isc_buffer_t **text) {
	isc_result_t result;
	dns_zone_t *zone = NULL;
	dns_zonetype_t type;
	const char *msg = NULL;

	REQUIRE(text != NULL);

	result = zone_from_args(server, lex, NULL, &zone, NULL, text, true);
	if (result != ISC_R_SUCCESS) {
		return (result);
	}
	if (zone == NULL) {
		result = reload(server);
		if (result == ISC_R_SUCCESS) {
			msg = "server reload successful";
		}
	} else {
		type = dns_zone_gettype(zone);
		if (type == dns_zone_secondary || type == dns_zone_mirror ||
		    type == dns_zone_stub)
		{
			dns_zone_refresh(zone);
			dns_zone_detach(&zone);
			msg = "zone refresh queued";
		} else {
			result = dns_zone_load(zone, false);
			dns_zone_detach(&zone);
			switch (result) {
			case ISC_R_SUCCESS:
				msg = "zone reload successful";
				break;
			case DNS_R_CONTINUE:
				msg = "zone reload queued";
				result = ISC_R_SUCCESS;
				break;
			case DNS_R_UPTODATE:
				msg = "zone reload up-to-date";
				result = ISC_R_SUCCESS;
				break;
			default:
				/* failure message will be generated by rndc */
				break;
			}
		}
	}
	if (msg != NULL) {
		(void)putstr(text, msg);
		(void)putnull(text);
	}
	return (result);
}

/*
 * Act on a "reconfig" command from the command channel.
 */
isc_result_t
named_server_reconfigcommand(named_server_t *server) {
	isc_result_t result;
	atomic_store(&server->reload_status, NAMED_RELOAD_IN_PROGRESS);
#if HAVE_LIBSYSTEMD
	sd_notify(0, "RELOADING=1\n"
		     "STATUS=reconfig command received\n");
#endif /* HAVE_LIBSYSTEMD */

	CHECK(loadconfig(server));

	result = load_zones(server, true);
	if (result == ISC_R_SUCCESS) {
		isc_log_write(named_g_lctx, NAMED_LOGCATEGORY_GENERAL,
			      NAMED_LOGMODULE_SERVER, ISC_LOG_INFO,
			      "scheduled loading new zones");
	} else {
		isc_log_write(named_g_lctx, NAMED_LOGCATEGORY_GENERAL,
			      NAMED_LOGMODULE_SERVER, ISC_LOG_ERROR,
			      "loading new zones failed: %s",
			      isc_result_totext(result));
		atomic_store(&server->reload_status, NAMED_RELOAD_FAILED);
	}
cleanup:
#if HAVE_LIBSYSTEMD
	sd_notifyf(0,
		   "READY=1\n"
		   "STATUS=reconfig command finished: %s\n",
		   isc_result_totext(result));
#endif /* HAVE_LIBSYSTEMD */
	return (result);
}

/*
 * Act on a "notify" command from the command channel.
 */
isc_result_t
named_server_notifycommand(named_server_t *server, isc_lex_t *lex,
			   isc_buffer_t **text) {
	isc_result_t result;
	dns_zone_t *zone = NULL;
	const char msg[] = "zone notify queued";

	REQUIRE(text != NULL);

	result = zone_from_args(server, lex, NULL, &zone, NULL, text, true);
	if (result != ISC_R_SUCCESS) {
		return (result);
	}
	if (zone == NULL) {
		return (ISC_R_UNEXPECTEDEND);
	}

	dns_zone_notify(zone);
	dns_zone_detach(&zone);
	(void)putstr(text, msg);
	(void)putnull(text);

	return (ISC_R_SUCCESS);
}

/*
 * Act on a "refresh" command from the command channel.
 */
isc_result_t
named_server_refreshcommand(named_server_t *server, isc_lex_t *lex,
			    isc_buffer_t **text) {
	isc_result_t result;
	dns_zone_t *zone = NULL, *raw = NULL;
	const char msg1[] = "zone refresh queued";
	const char msg2[] = "not a secondary, mirror, or stub zone";
	dns_zonetype_t type;

	REQUIRE(text != NULL);

	result = zone_from_args(server, lex, NULL, &zone, NULL, text, true);
	if (result != ISC_R_SUCCESS) {
		return (result);
	}
	if (zone == NULL) {
		return (ISC_R_UNEXPECTEDEND);
	}

	dns_zone_getraw(zone, &raw);
	if (raw != NULL) {
		dns_zone_detach(&zone);
		dns_zone_attach(raw, &zone);
		dns_zone_detach(&raw);
	}

	type = dns_zone_gettype(zone);
	if (type == dns_zone_secondary || type == dns_zone_mirror ||
	    type == dns_zone_stub)
	{
		dns_zone_refresh(zone);
		dns_zone_detach(&zone);
		(void)putstr(text, msg1);
		(void)putnull(text);
		return (ISC_R_SUCCESS);
	}

	dns_zone_detach(&zone);
	(void)putstr(text, msg2);
	(void)putnull(text);
	return (ISC_R_FAILURE);
}

isc_result_t
named_server_togglequerylog(named_server_t *server, isc_lex_t *lex) {
	bool prev, value;
	char *ptr;

	/* Skip the command name. */
	ptr = next_token(lex, NULL);
	if (ptr == NULL) {
		return (ISC_R_UNEXPECTEDEND);
	}

	prev = ns_server_getoption(server->sctx, NS_SERVER_LOGQUERIES);

	ptr = next_token(lex, NULL);
	if (ptr == NULL) {
		value = !prev;
	} else if (!strcasecmp(ptr, "on") || !strcasecmp(ptr, "yes") ||
		   !strcasecmp(ptr, "enable") || !strcasecmp(ptr, "true"))
	{
		value = true;
	} else if (!strcasecmp(ptr, "off") || !strcasecmp(ptr, "no") ||
		   !strcasecmp(ptr, "disable") || !strcasecmp(ptr, "false"))
	{
		value = false;
	} else {
		return (DNS_R_SYNTAX);
	}

	if (value == prev) {
		return (ISC_R_SUCCESS);
	}

	ns_server_setoption(server->sctx, NS_SERVER_LOGQUERIES, value);

	isc_log_write(named_g_lctx, NAMED_LOGCATEGORY_GENERAL,
		      NAMED_LOGMODULE_SERVER, ISC_LOG_INFO,
		      "query logging is now %s", value ? "on" : "off");
	return (ISC_R_SUCCESS);
}

static isc_result_t
listenlist_fromconfig(const cfg_obj_t *listenlist, const cfg_obj_t *config,
		      cfg_aclconfctx_t *actx, isc_mem_t *mctx, uint16_t family,
		      isc_tlsctx_cache_t *tlsctx_cache,
		      ns_listenlist_t **target) {
	isc_result_t result;
	const cfg_listelt_t *element;
	ns_listenlist_t *dlist = NULL;

	REQUIRE(target != NULL && *target == NULL);

	result = ns_listenlist_create(mctx, &dlist);
	if (result != ISC_R_SUCCESS) {
		return (result);
	}

	for (element = cfg_list_first(listenlist); element != NULL;
	     element = cfg_list_next(element))
	{
		ns_listenelt_t *delt = NULL;
		const cfg_obj_t *listener = cfg_listelt_value(element);
		result = listenelt_fromconfig(listener, config, actx, mctx,
					      family, tlsctx_cache, &delt);
		if (result != ISC_R_SUCCESS) {
			goto cleanup;
		}
		ISC_LIST_APPEND(dlist->elts, delt, link);
	}
	*target = dlist;
	return (ISC_R_SUCCESS);

cleanup:
	ns_listenlist_detach(&dlist);
	return (result);
}

static const cfg_obj_t *
find_maplist(const cfg_obj_t *config, const char *listname, const char *name) {
	isc_result_t result;
	const cfg_obj_t *maplist = NULL;
	const cfg_listelt_t *elt = NULL;

	REQUIRE(config != NULL);
	REQUIRE(name != NULL);

	result = cfg_map_get(config, listname, &maplist);
	if (result != ISC_R_SUCCESS) {
		return (NULL);
	}

	for (elt = cfg_list_first(maplist); elt != NULL;
	     elt = cfg_list_next(elt))
	{
		const cfg_obj_t *map = cfg_listelt_value(elt);
		if (strcasecmp(cfg_obj_asstring(cfg_map_getname(map)), name) ==
		    0)
		{
			return (map);
		}
	}

	return (NULL);
}

/*
 * Create a listen list from the corresponding configuration
 * data structure.
 */
static isc_result_t
listenelt_fromconfig(const cfg_obj_t *listener, const cfg_obj_t *config,
		     cfg_aclconfctx_t *actx, isc_mem_t *mctx, uint16_t family,
		     isc_tlsctx_cache_t *tlsctx_cache,
		     ns_listenelt_t **target) {
	isc_result_t result;
	const cfg_obj_t *ltup = NULL;
	const cfg_obj_t *tlsobj = NULL, *httpobj = NULL;
	const cfg_obj_t *portobj = NULL;
	const cfg_obj_t *http_server = NULL;
	in_port_t port = 0;
	const char *key = NULL, *cert = NULL, *ca_file = NULL,
		   *dhparam_file = NULL, *ciphers = NULL;
	bool tls_prefer_server_ciphers = false,
	     tls_prefer_server_ciphers_set = false;
	bool tls_session_tickets = false, tls_session_tickets_set = false;
	bool do_tls = false, no_tls = false, http = false;
	ns_listenelt_t *delt = NULL;
	uint32_t tls_protos = 0;
	ns_listen_tls_params_t tls_params = { 0 };
	const char *tlsname = NULL;

	REQUIRE(target != NULL && *target == NULL);

	ltup = cfg_tuple_get(listener, "tuple");
	RUNTIME_CHECK(ltup != NULL);

	tlsobj = cfg_tuple_get(ltup, "tls");
	if (tlsobj != NULL && cfg_obj_isstring(tlsobj)) {
		tlsname = cfg_obj_asstring(tlsobj);

		if (strcasecmp(tlsname, "none") == 0) {
			no_tls = true;
		} else if (strcasecmp(tlsname, "ephemeral") == 0) {
			do_tls = true;
		} else {
			const cfg_obj_t *keyobj = NULL, *certobj = NULL,
					*ca_obj = NULL, *dhparam_obj = NULL;
			const cfg_obj_t *tlsmap = NULL;
			const cfg_obj_t *tls_proto_list = NULL;
			const cfg_obj_t *ciphers_obj = NULL;
			const cfg_obj_t *prefer_server_ciphers_obj = NULL;
			const cfg_obj_t *session_tickets_obj = NULL;

			do_tls = true;

			tlsmap = find_maplist(config, "tls", tlsname);
			if (tlsmap == NULL) {
				cfg_obj_log(tlsobj, named_g_lctx, ISC_LOG_ERROR,
					    "tls '%s' is not defined",
					    cfg_obj_asstring(tlsobj));
				return (ISC_R_FAILURE);
			}

			CHECK(cfg_map_get(tlsmap, "key-file", &keyobj));
			key = cfg_obj_asstring(keyobj);

			CHECK(cfg_map_get(tlsmap, "cert-file", &certobj));
			cert = cfg_obj_asstring(certobj);

			if (cfg_map_get(tlsmap, "ca-file", &ca_obj) ==
			    ISC_R_SUCCESS)
			{
				ca_file = cfg_obj_asstring(ca_obj);
			}

			if (cfg_map_get(tlsmap, "protocols", &tls_proto_list) ==
			    ISC_R_SUCCESS)
			{
				const cfg_listelt_t *proto = NULL;
				INSIST(tls_proto_list != NULL);
				for (proto = cfg_list_first(tls_proto_list);
				     proto != 0; proto = cfg_list_next(proto))
				{
					const cfg_obj_t *tls_proto_obj =
						cfg_listelt_value(proto);
					const char *tls_sver =
						cfg_obj_asstring(tls_proto_obj);
					const isc_tls_protocol_version_t ver =
						isc_tls_protocol_name_to_version(
							tls_sver);

					INSIST(ver !=
					       ISC_TLS_PROTO_VER_UNDEFINED);
					INSIST(isc_tls_protocol_supported(ver));
					tls_protos |= ver;
				}
			}

			if (cfg_map_get(tlsmap, "dhparam-file", &dhparam_obj) ==
			    ISC_R_SUCCESS)
			{
				dhparam_file = cfg_obj_asstring(dhparam_obj);
			}

			if (cfg_map_get(tlsmap, "ciphers", &ciphers_obj) ==
			    ISC_R_SUCCESS)
			{
				ciphers = cfg_obj_asstring(ciphers_obj);
			}

			if (cfg_map_get(tlsmap, "prefer-server-ciphers",
					&prefer_server_ciphers_obj) ==
			    ISC_R_SUCCESS)
			{
				tls_prefer_server_ciphers = cfg_obj_asboolean(
					prefer_server_ciphers_obj);
				tls_prefer_server_ciphers_set = true;
			}

			if (cfg_map_get(tlsmap, "session-tickets",
					&session_tickets_obj) == ISC_R_SUCCESS)
			{
				tls_session_tickets =
					cfg_obj_asboolean(session_tickets_obj);
				tls_session_tickets_set = true;
			}
		}
	}

	tls_params = (ns_listen_tls_params_t){
		.name = tlsname,
		.key = key,
		.cert = cert,
		.ca_file = ca_file,
		.protocols = tls_protos,
		.dhparam_file = dhparam_file,
		.ciphers = ciphers,
		.prefer_server_ciphers = tls_prefer_server_ciphers,
		.prefer_server_ciphers_set = tls_prefer_server_ciphers_set,
		.session_tickets = tls_session_tickets,
		.session_tickets_set = tls_session_tickets_set
	};

	httpobj = cfg_tuple_get(ltup, "http");
	if (httpobj != NULL && cfg_obj_isstring(httpobj)) {
		const char *httpname = cfg_obj_asstring(httpobj);

		if (!do_tls && !no_tls) {
			return (ISC_R_FAILURE);
		}

		http_server = find_maplist(config, "http", httpname);
		if (http_server == NULL && strcasecmp(httpname, "default") != 0)
		{
			cfg_obj_log(httpobj, named_g_lctx, ISC_LOG_ERROR,
				    "http '%s' is not defined",
				    cfg_obj_asstring(httpobj));
			return (ISC_R_FAILURE);
		}

		http = true;
	}

	portobj = cfg_tuple_get(ltup, "port");
	if (!cfg_obj_isuint32(portobj)) {
		if (http && do_tls) {
			if (named_g_httpsport != 0) {
				port = named_g_httpsport;
			} else {
				result = named_config_getport(
					config, "https-port", &port);
				if (result != ISC_R_SUCCESS) {
					return (result);
				}
			}
		} else if (http && !do_tls) {
			if (named_g_httpport != 0) {
				port = named_g_httpport;
			} else {
				result = named_config_getport(
					config, "http-port", &port);
				if (result != ISC_R_SUCCESS) {
					return (result);
				}
			}
		} else if (do_tls) {
			if (named_g_tlsport != 0) {
				port = named_g_tlsport;
			} else {
				result = named_config_getport(
					config, "tls-port", &port);
				if (result != ISC_R_SUCCESS) {
					return (result);
				}
			}
		} else {
			if (named_g_port != 0) {
				port = named_g_port;
			} else {
				result = named_config_getport(config, "port",
							      &port);
				if (result != ISC_R_SUCCESS) {
					return (result);
				}
			}
		}
	} else {
		if (cfg_obj_asuint32(portobj) >= UINT16_MAX) {
			return (ISC_R_RANGE);
		}
		port = (in_port_t)cfg_obj_asuint32(portobj);
	}

#ifdef HAVE_LIBNGHTTP2
	if (http) {
		CHECK(listenelt_http(http_server, family, do_tls, &tls_params,
				     tlsctx_cache, port, mctx, &delt));
	}
#endif /* HAVE_LIBNGHTTP2 */

	if (!http) {
		CHECK(ns_listenelt_create(mctx, port, NULL, family, do_tls,
					  &tls_params, tlsctx_cache, &delt));
	}

	result = cfg_acl_fromconfig(cfg_tuple_get(listener, "acl"), config,
				    named_g_lctx, actx, mctx, family,
				    &delt->acl);
	if (result != ISC_R_SUCCESS) {
		ns_listenelt_destroy(delt);
		return (result);
	}
	*target = delt;

cleanup:
	return (result);
}

#ifdef HAVE_LIBNGHTTP2
static isc_result_t
listenelt_http(const cfg_obj_t *http, const uint16_t family, bool tls,
	       const ns_listen_tls_params_t *tls_params,
	       isc_tlsctx_cache_t *tlsctx_cache, in_port_t port,
	       isc_mem_t *mctx, ns_listenelt_t **target) {
	isc_result_t result = ISC_R_SUCCESS;
	ns_listenelt_t *delt = NULL;
	char **endpoints = NULL;
	const cfg_obj_t *eplist = NULL;
	const cfg_listelt_t *elt = NULL;
	size_t len = 1, i = 0;
	uint32_t max_clients = named_g_http_listener_clients;
	uint32_t max_streams = named_g_http_streams_per_conn;

	REQUIRE(target != NULL && *target == NULL);

	if (tls) {
		INSIST(tls_params != NULL);
		INSIST((tls_params->key == NULL) == (tls_params->cert == NULL));
	}

	if (port == 0) {
		port = tls ? named_g_httpsport : named_g_httpport;
	}

	/*
	 * If "default" was used, we set up the default endpoint
	 * of "/dns-query".
	 */
	if (http != NULL) {
		const cfg_obj_t *cfg_max_clients = NULL;
		const cfg_obj_t *cfg_max_streams = NULL;

		if (cfg_map_get(http, "endpoints", &eplist) == ISC_R_SUCCESS) {
			INSIST(eplist != NULL);
			len = cfg_list_length(eplist, false);
		}

		if (cfg_map_get(http, "listener-clients", &cfg_max_clients) ==
		    ISC_R_SUCCESS)
		{
			INSIST(cfg_max_clients != NULL);
			max_clients = cfg_obj_asuint32(cfg_max_clients);
		}

		if (cfg_map_get(http, "streams-per-connection",
				&cfg_max_streams) == ISC_R_SUCCESS)
		{
			INSIST(cfg_max_streams != NULL);
			max_streams = cfg_obj_asuint32(cfg_max_streams);
		}
	}

	endpoints = isc_mem_allocate(mctx, sizeof(endpoints[0]) * len);

	if (http != NULL && eplist != NULL) {
		for (elt = cfg_list_first(eplist); elt != NULL;
		     elt = cfg_list_next(elt))
		{
			const cfg_obj_t *ep = cfg_listelt_value(elt);
			const char *path = cfg_obj_asstring(ep);
			endpoints[i++] = isc_mem_strdup(mctx, path);
		}
	} else {
		endpoints[i++] = isc_mem_strdup(mctx, ISC_NM_HTTP_DEFAULT_PATH);
	}

	INSIST(i == len);

	result = ns_listenelt_create_http(mctx, port, NULL, family, tls,
					  tls_params, tlsctx_cache, endpoints,
					  len, max_clients, max_streams, &delt);
	if (result != ISC_R_SUCCESS) {
		goto error;
	}

	*target = delt;

	return (result);
error:
	if (delt != NULL) {
		ns_listenelt_destroy(delt);
	}
	return (result);
}
#endif /* HAVE_LIBNGHTTP2 */

isc_result_t
named_server_dumpstats(named_server_t *server) {
	isc_result_t result;
	FILE *fp = NULL;

	CHECKMF(isc_stdio_open(server->statsfile, "a", &fp),
		"could not open statistics dump file", server->statsfile);

	result = named_stats_dump(server, fp);

cleanup:
	if (fp != NULL) {
		(void)isc_stdio_close(fp);
	}
	if (result == ISC_R_SUCCESS) {
		isc_log_write(named_g_lctx, NAMED_LOGCATEGORY_GENERAL,
			      NAMED_LOGMODULE_SERVER, ISC_LOG_INFO,
			      "dumpstats complete");
	} else {
		isc_log_write(named_g_lctx, NAMED_LOGCATEGORY_GENERAL,
			      NAMED_LOGMODULE_SERVER, ISC_LOG_ERROR,
			      "dumpstats failed: %s",
			      isc_result_totext(result));
	}
	return (result);
}

static isc_result_t
add_zone_tolist(dns_zone_t *zone, void *uap) {
	struct dumpcontext *dctx = uap;
	struct zonelistentry *zle;

	zle = isc_mem_get(dctx->mctx, sizeof *zle);
	zle->zone = NULL;
	dns_zone_attach(zone, &zle->zone);
	ISC_LINK_INIT(zle, link);
	ISC_LIST_APPEND(ISC_LIST_TAIL(dctx->viewlist)->zonelist, zle, link);
	return (ISC_R_SUCCESS);
}

static isc_result_t
add_view_tolist(struct dumpcontext *dctx, dns_view_t *view) {
	struct viewlistentry *vle;
	isc_result_t result = ISC_R_SUCCESS;

	/*
	 * Prevent duplicate views.
	 */
	for (vle = ISC_LIST_HEAD(dctx->viewlist); vle != NULL;
	     vle = ISC_LIST_NEXT(vle, link))
	{
		if (vle->view == view) {
			return (ISC_R_SUCCESS);
		}
	}

	vle = isc_mem_get(dctx->mctx, sizeof *vle);
	vle->view = NULL;
	dns_view_attach(view, &vle->view);
	ISC_LINK_INIT(vle, link);
	ISC_LIST_INIT(vle->zonelist);
	ISC_LIST_APPEND(dctx->viewlist, vle, link);
	if (dctx->dumpzones) {
		result = dns_view_apply(view, true, NULL, add_zone_tolist,
					dctx);
	}
	return (result);
}

static void
dumpcontext_destroy(struct dumpcontext *dctx) {
	struct viewlistentry *vle;
	struct zonelistentry *zle;

	vle = ISC_LIST_HEAD(dctx->viewlist);
	while (vle != NULL) {
		ISC_LIST_UNLINK(dctx->viewlist, vle, link);
		zle = ISC_LIST_HEAD(vle->zonelist);
		while (zle != NULL) {
			ISC_LIST_UNLINK(vle->zonelist, zle, link);
			dns_zone_detach(&zle->zone);
			isc_mem_put(dctx->mctx, zle, sizeof *zle);
			zle = ISC_LIST_HEAD(vle->zonelist);
		}
		dns_view_detach(&vle->view);
		isc_mem_put(dctx->mctx, vle, sizeof *vle);
		vle = ISC_LIST_HEAD(dctx->viewlist);
	}
	if (dctx->version != NULL) {
		dns_db_closeversion(dctx->db, &dctx->version, false);
	}
	if (dctx->db != NULL) {
		dns_db_detach(&dctx->db);
	}
	if (dctx->cache != NULL) {
		dns_db_detach(&dctx->cache);
	}
	if (dctx->fp != NULL) {
		(void)isc_stdio_close(dctx->fp);
	}
	if (dctx->mdctx != NULL) {
		dns_dumpctx_detach(&dctx->mdctx);
	}
	isc_mem_put(dctx->mctx, dctx, sizeof *dctx);
}

static void
dumpdone(void *arg, isc_result_t result) {
	struct dumpcontext *dctx = arg;
	char buf[1024 + 32];
	const dns_master_style_t *style;

	if (result != ISC_R_SUCCESS) {
		goto cleanup;
	}
	if (dctx->mdctx != NULL) {
		dns_dumpctx_detach(&dctx->mdctx);
	}
	if (dctx->view == NULL) {
		dctx->view = ISC_LIST_HEAD(dctx->viewlist);
		if (dctx->view == NULL) {
			goto done;
		}
		INSIST(dctx->zone == NULL);
	} else {
		goto resume;
	}
nextview:
	fprintf(dctx->fp, ";\n; Start view %s\n;\n", dctx->view->view->name);
resume:
	if (dctx->dumpcache && dns_view_iscacheshared(dctx->view->view)) {
		fprintf(dctx->fp, ";\n; Cache of view '%s' is shared as '%s'\n",
			dctx->view->view->name,
			dns_cache_getname(dctx->view->view->cache));
	} else if (dctx->zone == NULL && dctx->cache == NULL && dctx->dumpcache)
	{
		if (dctx->dumpexpired) {
			style = &dns_master_style_cache_with_expired;
		} else {
			style = &dns_master_style_cache;
		}
		/* start cache dump */
		if (dctx->view->view->cachedb != NULL) {
			dns_db_attach(dctx->view->view->cachedb, &dctx->cache);
		}
		if (dctx->cache != NULL) {
			fprintf(dctx->fp,
				";\n; Cache dump of view '%s' (cache %s)\n;\n",
				dctx->view->view->name,
				dns_cache_getname(dctx->view->view->cache));
			result = dns_master_dumptostreamasync(
				dctx->mctx, dctx->cache, NULL, style, dctx->fp,
				named_g_mainloop, dumpdone, dctx, &dctx->mdctx);
			if (result == ISC_R_SUCCESS) {
				return;
			}
			if (result == ISC_R_NOTIMPLEMENTED) {
				fprintf(dctx->fp, "; %s\n",
					isc_result_totext(result));
			} else if (result != ISC_R_SUCCESS) {
				goto cleanup;
			}
		}
	}

	if ((dctx->dumpadb || dctx->dumpbad || dctx->dumpfail) &&
	    dctx->cache == NULL && dctx->view->view->cachedb != NULL)
	{
		dns_db_attach(dctx->view->view->cachedb, &dctx->cache);
	}

	if (dctx->cache != NULL) {
		if (dctx->dumpadb) {
			dns_adb_t *adb = NULL;
			dns_view_getadb(dctx->view->view, &adb);
			if (adb != NULL) {
				dns_adb_dump(adb, dctx->fp);
				dns_adb_detach(&adb);
			}
		}
		if (dctx->dumpbad) {
			dns_resolver_printbadcache(dctx->view->view->resolver,
						   dctx->fp);
		}
		if (dctx->dumpfail) {
			dns_badcache_print(dctx->view->view->failcache,
					   "SERVFAIL cache", dctx->fp);
		}
		dns_db_detach(&dctx->cache);
	}
	if (dctx->dumpzones) {
		style = &dns_master_style_full;
	nextzone:
		if (dctx->version != NULL) {
			dns_db_closeversion(dctx->db, &dctx->version, false);
		}
		if (dctx->db != NULL) {
			dns_db_detach(&dctx->db);
		}
		if (dctx->zone == NULL) {
			dctx->zone = ISC_LIST_HEAD(dctx->view->zonelist);
		} else {
			dctx->zone = ISC_LIST_NEXT(dctx->zone, link);
		}
		if (dctx->zone != NULL) {
			/* start zone dump */
			dns_zone_name(dctx->zone->zone, buf, sizeof(buf));
			fprintf(dctx->fp, ";\n; Zone dump of '%s'\n;\n", buf);
			result = dns_zone_getdb(dctx->zone->zone, &dctx->db);
			if (result != ISC_R_SUCCESS) {
				fprintf(dctx->fp, "; %s\n",
					isc_result_totext(result));
				goto nextzone;
			}
			dns_db_currentversion(dctx->db, &dctx->version);
			result = dns_master_dumptostreamasync(
				dctx->mctx, dctx->db, dctx->version, style,
				dctx->fp, dns_zone_getloop(dctx->zone->zone),
				dumpdone, dctx, &dctx->mdctx);
			if (result == ISC_R_SUCCESS) {
				return;
			}
			if (result == ISC_R_NOTIMPLEMENTED) {
				fprintf(dctx->fp, "; %s\n",
					isc_result_totext(result));
				result = ISC_R_SUCCESS;
				POST(result);
				goto nextzone;
			}
			if (result != ISC_R_SUCCESS) {
				goto cleanup;
			}
		}
	}
	if (dctx->view != NULL) {
		dctx->view = ISC_LIST_NEXT(dctx->view, link);
		if (dctx->view != NULL) {
			goto nextview;
		}
	}
done:
	fprintf(dctx->fp, "; Dump complete\n");
	result = isc_stdio_flush(dctx->fp);
	if (result == ISC_R_SUCCESS) {
		isc_log_write(named_g_lctx, NAMED_LOGCATEGORY_GENERAL,
			      NAMED_LOGMODULE_SERVER, ISC_LOG_INFO,
			      "dumpdb complete");
	}
cleanup:
	if (result != ISC_R_SUCCESS) {
		isc_log_write(named_g_lctx, NAMED_LOGCATEGORY_GENERAL,
			      NAMED_LOGMODULE_SERVER, ISC_LOG_ERROR,
			      "dumpdb failed: %s", isc_result_totext(result));
	}
	dumpcontext_destroy(dctx);
}

isc_result_t
named_server_dumpdb(named_server_t *server, isc_lex_t *lex,
		    isc_buffer_t **text) {
	struct dumpcontext *dctx = NULL;
	dns_view_t *view;
	isc_result_t result;
	char *ptr;
	const char *sep;
	bool found;

	REQUIRE(text != NULL);

	/* Skip the command name. */
	ptr = next_token(lex, NULL);
	if (ptr == NULL) {
		return (ISC_R_UNEXPECTEDEND);
	}

	dctx = isc_mem_get(server->mctx, sizeof(*dctx));
	*dctx = (struct dumpcontext){
		.mctx = server->mctx,
		.dumpcache = true,
		.dumpadb = true,
		.dumpbad = true,
		.dumpfail = true,
		.viewlist = ISC_LIST_INITIALIZER,
	};

	CHECKMF(isc_stdio_open(server->dumpfile, "w", &dctx->fp),
		"could not open dump file", server->dumpfile);

	ptr = next_token(lex, NULL);
	sep = (ptr == NULL) ? "" : ": ";
	isc_log_write(named_g_lctx, NAMED_LOGCATEGORY_GENERAL,
		      NAMED_LOGMODULE_SERVER, ISC_LOG_INFO,
		      "dumpdb started%s%s", sep, (ptr != NULL) ? ptr : "");

	if (ptr != NULL && strcmp(ptr, "-all") == 0) {
		/* also dump zones */
		dctx->dumpzones = true;
		ptr = next_token(lex, NULL);
	} else if (ptr != NULL && strcmp(ptr, "-cache") == 0) {
		/* this is the default */
		ptr = next_token(lex, NULL);
	} else if (ptr != NULL && strcmp(ptr, "-expired") == 0) {
		/* this is the same as -cache but includes expired data */
		dctx->dumpexpired = true;
		ptr = next_token(lex, NULL);
	} else if (ptr != NULL && strcmp(ptr, "-zones") == 0) {
		/* only dump zones, suppress caches */
		dctx->dumpadb = false;
		dctx->dumpbad = false;
		dctx->dumpcache = false;
		dctx->dumpfail = false;
		dctx->dumpzones = true;
		ptr = next_token(lex, NULL);
	} else if (ptr != NULL && strcmp(ptr, "-adb") == 0) {
		/* only dump adb, suppress other caches */
		dctx->dumpbad = false;
		dctx->dumpcache = false;
		dctx->dumpfail = false;
		ptr = next_token(lex, NULL);
	} else if (ptr != NULL && strcmp(ptr, "-bad") == 0) {
		/* only dump badcache, suppress other caches */
		dctx->dumpadb = false;
		dctx->dumpcache = false;
		dctx->dumpfail = false;
		ptr = next_token(lex, NULL);
	} else if (ptr != NULL && strcmp(ptr, "-fail") == 0) {
		/* only dump servfail cache, suppress other caches */
		dctx->dumpadb = false;
		dctx->dumpbad = false;
		dctx->dumpcache = false;
		ptr = next_token(lex, NULL);
	}

nextview:
	found = false;
	for (view = ISC_LIST_HEAD(server->viewlist); view != NULL;
	     view = ISC_LIST_NEXT(view, link))
	{
		if (ptr != NULL && strcmp(view->name, ptr) != 0) {
			continue;
		}
		found = true;
		CHECK(add_view_tolist(dctx, view));
	}
	if (ptr != NULL) {
		if (!found) {
			CHECK(putstr(text, "view '"));
			CHECK(putstr(text, ptr));
			CHECK(putstr(text, "' not found"));
			CHECK(putnull(text));
			result = ISC_R_NOTFOUND;
			dumpdone(dctx, result);
			return (result);
		}
		ptr = next_token(lex, NULL);
		if (ptr != NULL) {
			goto nextview;
		}
	}
	dumpdone(dctx, ISC_R_SUCCESS);
	return (ISC_R_SUCCESS);

cleanup:
	dumpcontext_destroy(dctx);
	return (result);
}

isc_result_t
named_server_dumpsecroots(named_server_t *server, isc_lex_t *lex,
			  isc_buffer_t **text) {
	dns_view_t *view;
	dns_keytable_t *secroots = NULL;
	dns_ntatable_t *ntatable = NULL;
	isc_result_t result;
	char *ptr;
	FILE *fp = NULL;
	isc_time_t now;
	char tbuf[64];
	unsigned int used = isc_buffer_usedlength(*text);
	bool first = true;

	REQUIRE(text != NULL);

	/* Skip the command name. */
	ptr = next_token(lex, text);
	if (ptr == NULL) {
		return (ISC_R_UNEXPECTEDEND);
	}

	/* "-" here means print the output instead of dumping to file */
	ptr = next_token(lex, text);
	if (ptr != NULL && strcmp(ptr, "-") == 0) {
		ptr = next_token(lex, text);
	} else {
		result = isc_stdio_open(server->secrootsfile, "w", &fp);
		if (result != ISC_R_SUCCESS) {
			(void)putstr(text, "could not open ");
			(void)putstr(text, server->secrootsfile);
			CHECKMF(result, "could not open secroots dump file",
				server->secrootsfile);
		}
	}

	now = isc_time_now();
	isc_time_formattimestamp(&now, tbuf, sizeof(tbuf));
	CHECK(putstr(text, "secure roots as of "));
	CHECK(putstr(text, tbuf));
	CHECK(putstr(text, ":\n"));
	used = isc_buffer_usedlength(*text);

	do {
		for (view = ISC_LIST_HEAD(server->viewlist); view != NULL;
		     view = ISC_LIST_NEXT(view, link))
		{
			if (ptr != NULL && strcmp(view->name, ptr) != 0) {
				continue;
			}
			if (secroots != NULL) {
				dns_keytable_detach(&secroots);
			}
			result = dns_view_getsecroots(view, &secroots);
			if (result == ISC_R_NOTFOUND) {
				result = ISC_R_SUCCESS;
				continue;
			}
			if (first || used != isc_buffer_usedlength(*text)) {
				CHECK(putstr(text, "\n"));
				first = false;
			}
			CHECK(putstr(text, " Start view "));
			CHECK(putstr(text, view->name));
			CHECK(putstr(text, "\n   Secure roots:\n\n"));
			used = isc_buffer_usedlength(*text);
			CHECK(dns_keytable_totext(secroots, text));

			if (ntatable != NULL) {
				dns_ntatable_detach(&ntatable);
			}
			result = dns_view_getntatable(view, &ntatable);
			if (result == ISC_R_NOTFOUND) {
				result = ISC_R_SUCCESS;
				continue;
			}
			if (used != isc_buffer_usedlength(*text)) {
				CHECK(putstr(text, "\n"));
			}
			CHECK(putstr(text, "   Negative trust anchors:\n\n"));
			used = isc_buffer_usedlength(*text);
			CHECK(dns_ntatable_totext(ntatable, NULL, text));
		}

		if (ptr != NULL) {
			ptr = next_token(lex, text);
		}
	} while (ptr != NULL);

cleanup:
	if (secroots != NULL) {
		dns_keytable_detach(&secroots);
	}
	if (ntatable != NULL) {
		dns_ntatable_detach(&ntatable);
	}

	if (fp != NULL) {
		if (used != isc_buffer_usedlength(*text)) {
			(void)putstr(text, "\n");
		}
		fprintf(fp, "%.*s", (int)isc_buffer_usedlength(*text),
			(char *)isc_buffer_base(*text));
		isc_buffer_clear(*text);
		(void)isc_stdio_close(fp);
	} else if (isc_buffer_usedlength(*text) > 0) {
		(void)putnull(text);
	}

	if (result == ISC_R_SUCCESS) {
		isc_log_write(named_g_lctx, NAMED_LOGCATEGORY_GENERAL,
			      NAMED_LOGMODULE_SERVER, ISC_LOG_INFO,
			      "dumpsecroots complete");
	} else {
		isc_log_write(named_g_lctx, NAMED_LOGCATEGORY_GENERAL,
			      NAMED_LOGMODULE_SERVER, ISC_LOG_ERROR,
			      "dumpsecroots failed: %s",
			      isc_result_totext(result));
	}
	return (result);
}

isc_result_t
named_server_dumprecursing(named_server_t *server) {
	FILE *fp = NULL;
	dns_view_t *view;
	isc_result_t result;

	CHECKMF(isc_stdio_open(server->recfile, "w", &fp),
		"could not open dump file", server->recfile);
	fprintf(fp, ";\n; Recursing Queries\n;\n");
	ns_interfacemgr_dumprecursing(fp, server->interfacemgr);

	for (view = ISC_LIST_HEAD(server->viewlist); view != NULL;
	     view = ISC_LIST_NEXT(view, link))
	{
		fprintf(fp, ";\n; Active fetch domains [view: %s]\n;\n",
			view->name);
		dns_resolver_dumpfetches(view->resolver, isc_statsformat_file,
					 fp);
	}

	fprintf(fp, "; Dump complete\n");

cleanup:
	if (fp != NULL) {
		result = isc_stdio_close(fp);
	}
	if (result == ISC_R_SUCCESS) {
		isc_log_write(named_g_lctx, NAMED_LOGCATEGORY_GENERAL,
			      NAMED_LOGMODULE_SERVER, ISC_LOG_INFO,
			      "dumprecursing complete");
	} else {
		isc_log_write(named_g_lctx, NAMED_LOGCATEGORY_GENERAL,
			      NAMED_LOGMODULE_SERVER, ISC_LOG_ERROR,
			      "dumprecursing failed: %s",
			      isc_result_totext(result));
	}
	return (result);
}

isc_result_t
named_server_setdebuglevel(named_server_t *server, isc_lex_t *lex) {
	char *ptr;
	char *endp;
	long newlevel;

	UNUSED(server);

	/* Skip the command name. */
	ptr = next_token(lex, NULL);
	if (ptr == NULL) {
		return (ISC_R_UNEXPECTEDEND);
	}

	/* Look for the new level name. */
	ptr = next_token(lex, NULL);
	if (ptr == NULL) {
		if (named_g_debuglevel < 99) {
			named_g_debuglevel++;
		}
	} else {
		newlevel = strtol(ptr, &endp, 10);
		if (*endp != '\0' || newlevel < 0 || newlevel > 99) {
			return (ISC_R_RANGE);
		}
		named_g_debuglevel = (unsigned int)newlevel;
	}
	isc_log_setdebuglevel(named_g_lctx, named_g_debuglevel);
	isc_log_write(named_g_lctx, NAMED_LOGCATEGORY_GENERAL,
		      NAMED_LOGMODULE_SERVER, ISC_LOG_INFO,
		      "debug level is now %u", named_g_debuglevel);
	return (ISC_R_SUCCESS);
}

isc_result_t
named_server_validation(named_server_t *server, isc_lex_t *lex,
			isc_buffer_t **text) {
	char *ptr;
	dns_view_t *view;
	bool changed = false;
	isc_result_t result;
	bool enable = true, set = true, first = true;

	REQUIRE(text != NULL);

	/* Skip the command name. */
	ptr = next_token(lex, text);
	if (ptr == NULL) {
		return (ISC_R_UNEXPECTEDEND);
	}

	/* Find out what we are to do. */
	ptr = next_token(lex, text);
	if (ptr == NULL) {
		return (ISC_R_UNEXPECTEDEND);
	}

	if (!strcasecmp(ptr, "on") || !strcasecmp(ptr, "yes") ||
	    !strcasecmp(ptr, "enable") || !strcasecmp(ptr, "true"))
	{
		enable = true;
	} else if (!strcasecmp(ptr, "off") || !strcasecmp(ptr, "no") ||
		   !strcasecmp(ptr, "disable") || !strcasecmp(ptr, "false"))
	{
		enable = false;
	} else if (!strcasecmp(ptr, "check") || !strcasecmp(ptr, "status")) {
		set = false;
	} else {
		return (DNS_R_SYNTAX);
	}

	/* Look for the view name. */
	ptr = next_token(lex, text);

	isc_loopmgr_pause(named_g_loopmgr);
	for (view = ISC_LIST_HEAD(server->viewlist); view != NULL;
	     view = ISC_LIST_NEXT(view, link))
	{
		if ((ptr != NULL && strcasecmp(ptr, view->name) != 0) ||
		    strcasecmp("_bind", view->name) == 0)
		{
			continue;
		}

		if (set) {
			CHECK(dns_view_flushcache(view, false));
			view->enablevalidation = enable;
			changed = true;
		} else {
			if (!first) {
				CHECK(putstr(text, "\n"));
			}
			CHECK(putstr(text, "DNSSEC validation is "));
			CHECK(putstr(text, view->enablevalidation
						   ? "enabled"
						   : "disabled"));
			CHECK(putstr(text, " (view "));
			CHECK(putstr(text, view->name));
			CHECK(putstr(text, ")"));
			first = false;
		}
	}
	CHECK(putnull(text));

	if (!set) {
		result = ISC_R_SUCCESS;
	} else if (changed) {
		result = ISC_R_SUCCESS;
	} else {
		result = ISC_R_FAILURE;
	}
cleanup:
	isc_loopmgr_resume(named_g_loopmgr);
	return (result);
}

isc_result_t
named_server_flushcache(named_server_t *server, isc_lex_t *lex) {
	char *ptr;
	dns_view_t *view;
	bool flushed;
	bool found;
	isc_result_t result;
	named_cache_t *nsc;

	/* Skip the command name. */
	ptr = next_token(lex, NULL);
	if (ptr == NULL) {
		return (ISC_R_UNEXPECTEDEND);
	}

	/* Look for the view name. */
	ptr = next_token(lex, NULL);

	isc_loopmgr_pause(named_g_loopmgr);
	flushed = true;
	found = false;

	/*
	 * Flushing a cache is tricky when caches are shared by multiple views.
	 * We first identify which caches should be flushed in the local cache
	 * list, flush these caches, and then update other views that refer to
	 * the flushed cache DB.
	 */
	if (ptr != NULL) {
		/*
		 * Mark caches that need to be flushed.  This is an O(#view^2)
		 * operation in the very worst case, but should be normally
		 * much more lightweight because only a few (most typically just
		 * one) views will match.
		 */
		for (view = ISC_LIST_HEAD(server->viewlist); view != NULL;
		     view = ISC_LIST_NEXT(view, link))
		{
			if (strcasecmp(ptr, view->name) != 0) {
				continue;
			}
			found = true;
			for (nsc = ISC_LIST_HEAD(server->cachelist);
			     nsc != NULL; nsc = ISC_LIST_NEXT(nsc, link))
			{
				if (nsc->cache == view->cache) {
					break;
				}
			}
			INSIST(nsc != NULL);
			nsc->needflush = true;
		}
	} else {
		found = true;
	}

	/* Perform flush */
	for (nsc = ISC_LIST_HEAD(server->cachelist); nsc != NULL;
	     nsc = ISC_LIST_NEXT(nsc, link))
	{
		if (ptr != NULL && !nsc->needflush) {
			continue;
		}
		nsc->needflush = true;
		result = dns_view_flushcache(nsc->primaryview, false);
		if (result != ISC_R_SUCCESS) {
			flushed = false;
			isc_log_write(named_g_lctx, NAMED_LOGCATEGORY_GENERAL,
				      NAMED_LOGMODULE_SERVER, ISC_LOG_ERROR,
				      "flushing cache in view '%s' failed: %s",
				      nsc->primaryview->name,
				      isc_result_totext(result));
		}
	}

	/*
	 * Fix up views that share a flushed cache: let the views update the
	 * cache DB they're referring to.  This could also be an expensive
	 * operation, but should typically be marginal: the inner loop is only
	 * necessary for views that share a cache, and if there are many such
	 * views the number of shared cache should normally be small.
	 * A worst case is that we have n views and n/2 caches, each shared by
	 * two views.  Then this will be a O(n^2/4) operation.
	 */
	for (view = ISC_LIST_HEAD(server->viewlist); view != NULL;
	     view = ISC_LIST_NEXT(view, link))
	{
		if (!dns_view_iscacheshared(view)) {
			continue;
		}
		for (nsc = ISC_LIST_HEAD(server->cachelist); nsc != NULL;
		     nsc = ISC_LIST_NEXT(nsc, link))
		{
			if (!nsc->needflush || nsc->cache != view->cache) {
				continue;
			}
			result = dns_view_flushcache(view, true);
			if (result != ISC_R_SUCCESS) {
				flushed = false;
				isc_log_write(
					named_g_lctx, NAMED_LOGCATEGORY_GENERAL,
					NAMED_LOGMODULE_SERVER, ISC_LOG_ERROR,
					"fixing cache in view '%s' "
					"failed: %s",
					view->name, isc_result_totext(result));
			}
		}
	}

	/* Cleanup the cache list. */
	for (nsc = ISC_LIST_HEAD(server->cachelist); nsc != NULL;
	     nsc = ISC_LIST_NEXT(nsc, link))
	{
		nsc->needflush = false;
	}

	if (flushed && found) {
		if (ptr != NULL) {
			isc_log_write(named_g_lctx, NAMED_LOGCATEGORY_GENERAL,
				      NAMED_LOGMODULE_SERVER, ISC_LOG_INFO,
				      "flushing cache in view '%s' succeeded",
				      ptr);
		} else {
			isc_log_write(named_g_lctx, NAMED_LOGCATEGORY_GENERAL,
				      NAMED_LOGMODULE_SERVER, ISC_LOG_INFO,
				      "flushing caches in all views succeeded");
		}
		result = ISC_R_SUCCESS;
	} else {
		if (!found) {
			isc_log_write(named_g_lctx, NAMED_LOGCATEGORY_GENERAL,
				      NAMED_LOGMODULE_SERVER, ISC_LOG_ERROR,
				      "flushing cache in view '%s' failed: "
				      "view not found",
				      ptr);
			result = ISC_R_NOTFOUND;
		} else {
			result = ISC_R_FAILURE;
		}
	}
	isc_loopmgr_resume(named_g_loopmgr);
	return (result);
}

isc_result_t
named_server_flushnode(named_server_t *server, isc_lex_t *lex, bool tree) {
	char *ptr, *viewname;
	char target[DNS_NAME_FORMATSIZE];
	dns_view_t *view;
	bool flushed;
	bool found;
	isc_result_t result;
	isc_buffer_t b;
	dns_fixedname_t fixed;
	dns_name_t *name;

	/* Skip the command name. */
	ptr = next_token(lex, NULL);
	if (ptr == NULL) {
		return (ISC_R_UNEXPECTEDEND);
	}

	/* Find the domain name to flush. */
	ptr = next_token(lex, NULL);
	if (ptr == NULL) {
		return (ISC_R_UNEXPECTEDEND);
	}

	strlcpy(target, ptr, DNS_NAME_FORMATSIZE);
	isc_buffer_constinit(&b, target, strlen(target));
	isc_buffer_add(&b, strlen(target));
	name = dns_fixedname_initname(&fixed);
	result = dns_name_fromtext(name, &b, dns_rootname, 0, NULL);
	if (result != ISC_R_SUCCESS) {
		return (result);
	}

	/* Look for the view name. */
	viewname = next_token(lex, NULL);

	isc_loopmgr_pause(named_g_loopmgr);
	flushed = true;
	found = false;
	for (view = ISC_LIST_HEAD(server->viewlist); view != NULL;
	     view = ISC_LIST_NEXT(view, link))
	{
		if (viewname != NULL && strcasecmp(viewname, view->name) != 0) {
			continue;
		}
		found = true;
		/*
		 * It's a little inefficient to try flushing name for all views
		 * if some of the views share a single cache.  But since the
		 * operation is lightweight we prefer simplicity here.
		 */
		result = dns_view_flushnode(view, name, tree);
		if (result != ISC_R_SUCCESS) {
			flushed = false;
			isc_log_write(named_g_lctx, NAMED_LOGCATEGORY_GENERAL,
				      NAMED_LOGMODULE_SERVER, ISC_LOG_ERROR,
				      "flushing %s '%s' in cache view '%s' "
				      "failed: %s",
				      tree ? "tree" : "name", target,
				      view->name, isc_result_totext(result));
		}
	}
	if (flushed && found) {
		if (viewname != NULL) {
			isc_log_write(named_g_lctx, NAMED_LOGCATEGORY_GENERAL,
				      NAMED_LOGMODULE_SERVER, ISC_LOG_INFO,
				      "flushing %s '%s' in cache view '%s' "
				      "succeeded",
				      tree ? "tree" : "name", target, viewname);
		} else {
			isc_log_write(named_g_lctx, NAMED_LOGCATEGORY_GENERAL,
				      NAMED_LOGMODULE_SERVER, ISC_LOG_INFO,
				      "flushing %s '%s' in all cache views "
				      "succeeded",
				      tree ? "tree" : "name", target);
		}
		result = ISC_R_SUCCESS;
	} else {
		if (!found) {
			isc_log_write(named_g_lctx, NAMED_LOGCATEGORY_GENERAL,
				      NAMED_LOGMODULE_SERVER, ISC_LOG_ERROR,
				      "flushing %s '%s' in cache view '%s' "
				      "failed: view not found",
				      tree ? "tree" : "name", target, viewname);
		}
		result = ISC_R_FAILURE;
	}
	isc_loopmgr_resume(named_g_loopmgr);
	return (result);
}

isc_result_t
named_server_status(named_server_t *server, isc_buffer_t **text) {
	isc_result_t result;
	unsigned int zonecount, xferrunning, xferdeferred, soaqueries;
	unsigned int automatic;
	const char *ob = "", *cb = "", *alt = "";
	char boottime[ISC_FORMATHTTPTIMESTAMP_SIZE];
	char configtime[ISC_FORMATHTTPTIMESTAMP_SIZE];
	char line[1024], hostname[256];
	named_reload_t reload_status;

	REQUIRE(text != NULL);

	if (named_g_server->version_set) {
		ob = " (";
		cb = ")";
		if (named_g_server->version == NULL) {
			alt = "version.bind/txt/ch disabled";
		} else {
			alt = named_g_server->version;
		}
	}
	zonecount = dns_zonemgr_getcount(server->zonemgr, DNS_ZONESTATE_ANY);
	xferrunning = dns_zonemgr_getcount(server->zonemgr,
					   DNS_ZONESTATE_XFERRUNNING);
	xferdeferred = dns_zonemgr_getcount(server->zonemgr,
					    DNS_ZONESTATE_XFERDEFERRED);
	soaqueries = dns_zonemgr_getcount(server->zonemgr,
					  DNS_ZONESTATE_SOAQUERY);
	automatic = dns_zonemgr_getcount(server->zonemgr,
					 DNS_ZONESTATE_AUTOMATIC);

	isc_time_formathttptimestamp(&named_g_boottime, boottime,
				     sizeof(boottime));
	isc_time_formathttptimestamp(&named_g_configtime, configtime,
				     sizeof(configtime));

	snprintf(line, sizeof(line), "version: %s%s <id:%s>%s%s%s\n",
		 PACKAGE_STRING, PACKAGE_DESCRIPTION, PACKAGE_SRCID, ob, alt,
		 cb);
	CHECK(putstr(text, line));

	if (gethostname(hostname, sizeof(hostname)) == 0) {
		strlcpy(hostname, "localhost", sizeof(hostname));
	}
	snprintf(line, sizeof(line), "running on %s: %s\n", hostname,
		 named_os_uname());
	CHECK(putstr(text, line));

	snprintf(line, sizeof(line), "boot time: %s\n", boottime);
	CHECK(putstr(text, line));

	snprintf(line, sizeof(line), "last configured: %s\n", configtime);
	CHECK(putstr(text, line));

	if (named_g_chrootdir != NULL) {
		snprintf(line, sizeof(line), "configuration file: %s (%s%s)\n",
			 named_g_conffile, named_g_chrootdir, named_g_conffile);
	} else {
		snprintf(line, sizeof(line), "configuration file: %s\n",
			 named_g_conffile);
	}
	CHECK(putstr(text, line));

	snprintf(line, sizeof(line), "CPUs found: %u\n", named_g_cpus_detected);
	CHECK(putstr(text, line));

	snprintf(line, sizeof(line), "worker threads: %u\n", named_g_cpus);
	CHECK(putstr(text, line));

	snprintf(line, sizeof(line), "UDP listeners per interface: %u\n",
		 named_g_udpdisp);
	CHECK(putstr(text, line));

	snprintf(line, sizeof(line), "number of zones: %u (%u automatic)\n",
		 zonecount, automatic);
	CHECK(putstr(text, line));

	snprintf(line, sizeof(line), "debug level: %u\n", named_g_debuglevel);
	CHECK(putstr(text, line));

	snprintf(line, sizeof(line), "xfers running: %u\n", xferrunning);
	CHECK(putstr(text, line));

	snprintf(line, sizeof(line), "xfers deferred: %u\n", xferdeferred);
	CHECK(putstr(text, line));

	snprintf(line, sizeof(line), "soa queries in progress: %u\n",
		 soaqueries);
	CHECK(putstr(text, line));

	snprintf(line, sizeof(line), "query logging is %s\n",
		 ns_server_getoption(server->sctx, NS_SERVER_LOGQUERIES)
			 ? "ON"
			 : "OFF");
	CHECK(putstr(text, line));

	snprintf(line, sizeof(line), "recursive clients: %u/%u/%u\n",
		 isc_quota_getused(&server->sctx->recursionquota),
		 isc_quota_getsoft(&server->sctx->recursionquota),
		 isc_quota_getmax(&server->sctx->recursionquota));
	CHECK(putstr(text, line));

	snprintf(line, sizeof(line), "tcp clients: %u/%u\n",
		 isc_quota_getused(&server->sctx->tcpquota),
		 isc_quota_getmax(&server->sctx->tcpquota));
	CHECK(putstr(text, line));

	snprintf(line, sizeof(line), "TCP high-water: %u\n",
		 (unsigned int)ns_stats_get_counter(
			 server->sctx->nsstats, ns_statscounter_tcphighwater));
	CHECK(putstr(text, line));

	reload_status = atomic_load(&server->reload_status);
	if (reload_status != NAMED_RELOAD_DONE) {
		snprintf(line, sizeof(line), "reload/reconfig %s\n",
			 (reload_status == NAMED_RELOAD_FAILED
				  ? "failed"
				  : "in progress"));
		CHECK(putstr(text, line));
	}

	CHECK(putstr(text, "server is up and running"));
	CHECK(putnull(text));

	return (ISC_R_SUCCESS);
cleanup:
	return (result);
}

isc_result_t
named_server_testgen(isc_lex_t *lex, isc_buffer_t **text) {
	isc_result_t result;
	char *ptr;
	unsigned long count;
	unsigned long i;
	const unsigned char chars[] = "abcdefghijklmnopqrstuvwxyz0123456789";

	REQUIRE(text != NULL);

	/* Skip the command name. */
	ptr = next_token(lex, text);
	if (ptr == NULL) {
		return (ISC_R_UNEXPECTEDEND);
	}

	ptr = next_token(lex, text);
	if (ptr == NULL) {
		count = 26;
	} else {
		count = strtoul(ptr, NULL, 10);
	}

	CHECK(isc_buffer_reserve(*text, count));
	for (i = 0; i < count; i++) {
		CHECK(putuint8(text, chars[i % (sizeof(chars) - 1)]));
	}

	CHECK(putnull(text));

cleanup:
	return (result);
}

/*
 * Act on a "sign" or "loadkeys" command from the command channel.
 */
isc_result_t
named_server_rekey(named_server_t *server, isc_lex_t *lex,
		   isc_buffer_t **text) {
	isc_result_t result;
	dns_zone_t *zone = NULL;
	dns_zonetype_t type;
	uint16_t keyopts;
	bool fullsign = false;
	char *ptr;

	REQUIRE(text != NULL);

	ptr = next_token(lex, text);
	if (ptr == NULL) {
		return (ISC_R_UNEXPECTEDEND);
	}

	if (strcasecmp(ptr, NAMED_COMMAND_SIGN) == 0) {
		fullsign = true;
	}

	REQUIRE(text != NULL);

	result = zone_from_args(server, lex, NULL, &zone, NULL, text, false);
	if (result != ISC_R_SUCCESS) {
		return (result);
	}
	if (zone == NULL) {
		return (ISC_R_UNEXPECTEDEND); /* XXX: or do all zones? */
	}

	type = dns_zone_gettype(zone);
	if (type != dns_zone_primary) {
		dns_zone_detach(&zone);
		return (DNS_R_NOTPRIMARY);
	}

	keyopts = dns_zone_getkeyopts(zone);

	/*
	 * "rndc loadkeys" requires a "dnssec-policy".
	 */
	if ((keyopts & DNS_ZONEKEY_ALLOW) == 0) {
		result = ISC_R_NOPERM;
	} else if ((keyopts & DNS_ZONEKEY_MAINTAIN) == 0 && !fullsign) {
		result = ISC_R_NOPERM;
	} else {
		dns_zone_rekey(zone, fullsign);
	}

	dns_zone_detach(&zone);
	return (result);
}

/*
 * Act on a "sync" command from the command channel.
 */
static isc_result_t
synczone(dns_zone_t *zone, void *uap) {
	bool cleanup = *(bool *)uap;
	isc_result_t result;
	dns_zone_t *raw = NULL;
	char *journal;

	dns_zone_getraw(zone, &raw);
	if (raw != NULL) {
		synczone(raw, uap);
		dns_zone_detach(&raw);
	}

	result = dns_zone_flush(zone);
	if (result != ISC_R_SUCCESS) {
		cleanup = false;
	}
	if (cleanup) {
		journal = dns_zone_getjournal(zone);
		if (journal != NULL) {
			(void)isc_file_remove(journal);
		}
	}

	return (result);
}

isc_result_t
named_server_sync(named_server_t *server, isc_lex_t *lex, isc_buffer_t **text) {
	isc_result_t result, tresult;
	dns_view_t *view = NULL;
	dns_zone_t *zone = NULL;
	char classstr[DNS_RDATACLASS_FORMATSIZE];
	char zonename[DNS_NAME_FORMATSIZE];
	const char *vname = NULL, *sep = NULL, *arg = NULL;
	bool cleanup = false;

	REQUIRE(text != NULL);

	(void)next_token(lex, text);

	arg = next_token(lex, text);
	if (arg != NULL &&
	    (strcmp(arg, "-clean") == 0 || strcmp(arg, "-clear") == 0))
	{
		cleanup = true;
		arg = next_token(lex, text);
	}

	REQUIRE(text != NULL);

	result = zone_from_args(server, lex, arg, &zone, NULL, text, false);
	if (result != ISC_R_SUCCESS) {
		return (result);
	}

	if (zone == NULL) {
		isc_loopmgr_pause(named_g_loopmgr);
		tresult = ISC_R_SUCCESS;
		for (view = ISC_LIST_HEAD(server->viewlist); view != NULL;
		     view = ISC_LIST_NEXT(view, link))
		{
			result = dns_view_apply(view, false, NULL, synczone,
						&cleanup);
			if (result != ISC_R_SUCCESS && tresult == ISC_R_SUCCESS)
			{
				tresult = result;
			}
		}
		isc_loopmgr_resume(named_g_loopmgr);
		isc_log_write(named_g_lctx, NAMED_LOGCATEGORY_GENERAL,
			      NAMED_LOGMODULE_SERVER, ISC_LOG_INFO,
			      "dumping all zones%s: %s",
			      cleanup ? ", removing journal files" : "",
			      isc_result_totext(result));
		return (tresult);
	}

	isc_loopmgr_pause(named_g_loopmgr);
	result = synczone(zone, &cleanup);
	isc_loopmgr_resume(named_g_loopmgr);

	view = dns_zone_getview(zone);
	if (strcmp(view->name, "_default") == 0 ||
	    strcmp(view->name, "_bind") == 0)
	{
		vname = "";
		sep = "";
	} else {
		vname = view->name;
		sep = " ";
	}
	dns_rdataclass_format(dns_zone_getclass(zone), classstr,
			      sizeof(classstr));
	dns_name_format(dns_zone_getorigin(zone), zonename, sizeof(zonename));
	isc_log_write(
		named_g_lctx, NAMED_LOGCATEGORY_GENERAL, NAMED_LOGMODULE_SERVER,
		ISC_LOG_INFO, "sync: dumping zone '%s/%s'%s%s%s: %s", zonename,
		classstr, sep, vname, cleanup ? ", removing journal file" : "",
		isc_result_totext(result));
	dns_zone_detach(&zone);
	return (result);
}

/*
 * Act on a "freeze" or "thaw" command from the command channel.
 */
isc_result_t
named_server_freeze(named_server_t *server, bool freeze, isc_lex_t *lex,
		    isc_buffer_t **text) {
	isc_result_t result, tresult;
	dns_zone_t *mayberaw = NULL, *raw = NULL;
	dns_zonetype_t type;
	char classstr[DNS_RDATACLASS_FORMATSIZE];
	char zonename[DNS_NAME_FORMATSIZE];
	dns_view_t *view;
	const char *vname, *sep;
	bool frozen;
	const char *msg = NULL;

	REQUIRE(text != NULL);

	result = zone_from_args(server, lex, NULL, &mayberaw, NULL, text, true);
	if (result != ISC_R_SUCCESS) {
		return (result);
	}
	if (mayberaw == NULL) {
		isc_loopmgr_pause(named_g_loopmgr);
		tresult = ISC_R_SUCCESS;
		for (view = ISC_LIST_HEAD(server->viewlist); view != NULL;
		     view = ISC_LIST_NEXT(view, link))
		{
			result = dns_view_freezezones(view, freeze);
			if (result != ISC_R_SUCCESS && tresult == ISC_R_SUCCESS)
			{
				tresult = result;
			}
		}
		isc_loopmgr_resume(named_g_loopmgr);
		isc_log_write(named_g_lctx, NAMED_LOGCATEGORY_GENERAL,
			      NAMED_LOGMODULE_SERVER, ISC_LOG_INFO,
			      "%s all zones: %s",
			      freeze ? "freezing" : "thawing",
			      isc_result_totext(tresult));
		return (tresult);
	}
	dns_zone_getraw(mayberaw, &raw);
	if (raw != NULL) {
		dns_zone_detach(&mayberaw);
		dns_zone_attach(raw, &mayberaw);
		dns_zone_detach(&raw);
	}
	type = dns_zone_gettype(mayberaw);
	if (type != dns_zone_primary) {
		dns_zone_detach(&mayberaw);
		return (DNS_R_NOTPRIMARY);
	}

	if (freeze && !dns_zone_isdynamic(mayberaw, true)) {
		dns_zone_detach(&mayberaw);
		return (DNS_R_NOTDYNAMIC);
	}

	isc_loopmgr_pause(named_g_loopmgr);
	frozen = dns_zone_getupdatedisabled(mayberaw);
	if (freeze) {
		if (frozen) {
			msg = "WARNING: The zone was already frozen.\n"
			      "Someone else may be editing it or "
			      "it may still be re-loading.";
			result = DNS_R_FROZEN;
		}
		if (result == ISC_R_SUCCESS) {
			result = dns_zone_flush(mayberaw);
			if (result != ISC_R_SUCCESS) {
				msg = "Flushing the zone updates to "
				      "disk failed.";
			}
		}
		if (result == ISC_R_SUCCESS) {
			dns_zone_setupdatedisabled(mayberaw, freeze);
		}
	} else {
		if (frozen) {
			result = dns_zone_loadandthaw(mayberaw);
			switch (result) {
			case ISC_R_SUCCESS:
			case DNS_R_UPTODATE:
				msg = "The zone reload and thaw was "
				      "successful.";
				result = ISC_R_SUCCESS;
				break;
			case DNS_R_CONTINUE:
				msg = "A zone reload and thaw was started.\n"
				      "Check the logs to see the result.";
				result = ISC_R_SUCCESS;
				break;
			default:
				break;
			}
		}
	}
	isc_loopmgr_resume(named_g_loopmgr);

	if (msg != NULL) {
		(void)putstr(text, msg);
		(void)putnull(text);
	}

	view = dns_zone_getview(mayberaw);
	if (strcmp(view->name, "_default") == 0 ||
	    strcmp(view->name, "_bind") == 0)
	{
		vname = "";
		sep = "";
	} else {
		vname = view->name;
		sep = " ";
	}
	dns_rdataclass_format(dns_zone_getclass(mayberaw), classstr,
			      sizeof(classstr));
	dns_name_format(dns_zone_getorigin(mayberaw), zonename,
			sizeof(zonename));
	isc_log_write(named_g_lctx, NAMED_LOGCATEGORY_GENERAL,
		      NAMED_LOGMODULE_SERVER, ISC_LOG_INFO,
		      "%s zone '%s/%s'%s%s: %s",
		      freeze ? "freezing" : "thawing", zonename, classstr, sep,
		      vname, isc_result_totext(result));
	dns_zone_detach(&mayberaw);
	return (result);
}

#ifdef HAVE_LIBSCF
/*
 * This function adds a message for rndc to echo if named
 * is managed by smf and is also running chroot.
 */
isc_result_t
named_smf_add_message(isc_buffer_t **text) {
	REQUIRE(text != NULL);

	return (putstr(text, "use svcadm(1M) to manage named"));
}
#endif /* HAVE_LIBSCF */

#ifndef HAVE_LMDB

/*
 * Emit a comment at the top of the nzf file containing the viewname
 * Expects the fp to already be open for writing
 */
#define HEADER1 "# New zone file for view: "
#define HEADER2                                                     \
	"\n# This file contains configuration for zones added by\n" \
	"# the 'rndc addzone' command. DO NOT EDIT BY HAND.\n"
static isc_result_t
add_comment(FILE *fp, const char *viewname) {
	isc_result_t result;
	CHECK(isc_stdio_write(HEADER1, sizeof(HEADER1) - 1, 1, fp, NULL));
	CHECK(isc_stdio_write(viewname, strlen(viewname), 1, fp, NULL));
	CHECK(isc_stdio_write(HEADER2, sizeof(HEADER2) - 1, 1, fp, NULL));
cleanup:
	return (result);
}

static void
dumpzone(void *arg, const char *buf, int len) {
	FILE *fp = arg;

	(void)isc_stdio_write(buf, len, 1, fp, NULL);
}

static isc_result_t
nzf_append(dns_view_t *view, const cfg_obj_t *zconfig) {
	isc_result_t result;
	off_t offset;
	FILE *fp = NULL;
	bool offsetok = false;

	LOCK(&view->new_zone_lock);

	CHECK(isc_stdio_open(view->new_zone_file, "a", &fp));
	CHECK(isc_stdio_seek(fp, 0, SEEK_END));

	CHECK(isc_stdio_tell(fp, &offset));
	offsetok = true;
	if (offset == 0) {
		CHECK(add_comment(fp, view->name));
	}

	CHECK(isc_stdio_write("zone ", 5, 1, fp, NULL));
	cfg_printx(zconfig, CFG_PRINTER_ONELINE, dumpzone, fp);
	CHECK(isc_stdio_write(";\n", 2, 1, fp, NULL));
	CHECK(isc_stdio_flush(fp));
	result = isc_stdio_close(fp);
	fp = NULL;

cleanup:
	if (fp != NULL) {
		(void)isc_stdio_close(fp);
		if (offsetok) {
			isc_result_t result2;

			result2 = isc_file_truncate(view->new_zone_file,
						    offset);
			if (result2 != ISC_R_SUCCESS) {
				isc_log_write(
					named_g_lctx, NAMED_LOGCATEGORY_GENERAL,
					NAMED_LOGMODULE_SERVER, ISC_LOG_ERROR,
					"Error truncating NZF file '%s' "
					"during rollback from append: "
					"%s",
					view->new_zone_file,
					isc_result_totext(result2));
			}
		}
	}
	UNLOCK(&view->new_zone_lock);
	return (result);
}

static isc_result_t
nzf_writeconf(const cfg_obj_t *config, dns_view_t *view) {
	const cfg_obj_t *zl = NULL;
	cfg_list_t *list;
	const cfg_listelt_t *elt;

	FILE *fp = NULL;
	char tmp[1024];
	isc_result_t result;

	result = isc_file_template(view->new_zone_file, "nzf-XXXXXXXX", tmp,
				   sizeof(tmp));
	if (result == ISC_R_SUCCESS) {
		result = isc_file_openunique(tmp, &fp);
	}
	if (result != ISC_R_SUCCESS) {
		return (result);
	}

	cfg_map_get(config, "zone", &zl);
	if (!cfg_obj_islist(zl)) {
		CHECK(ISC_R_FAILURE);
	}

	list = UNCONST(&zl->value.list);

	CHECK(add_comment(fp, view->name)); /* force a comment */

	for (elt = ISC_LIST_HEAD(*list); elt != NULL;
	     elt = ISC_LIST_NEXT(elt, link))
	{
		const cfg_obj_t *zconfig = cfg_listelt_value(elt);

		CHECK(isc_stdio_write("zone ", 5, 1, fp, NULL));
		cfg_printx(zconfig, CFG_PRINTER_ONELINE, dumpzone, fp);
		CHECK(isc_stdio_write(";\n", 2, 1, fp, NULL));
	}

	CHECK(isc_stdio_flush(fp));
	result = isc_stdio_close(fp);
	fp = NULL;
	if (result != ISC_R_SUCCESS) {
		goto cleanup;
	}
	CHECK(isc_file_rename(tmp, view->new_zone_file));
	return (result);

cleanup:
	if (fp != NULL) {
		(void)isc_stdio_close(fp);
	}
	(void)isc_file_remove(tmp);
	return (result);
}

static isc_result_t
load_nzf(dns_view_t *view, ns_cfgctx_t *nzcfg) {
	isc_result_t result;

	/* The new zone file may not exist. That is OK. */
	if (!isc_file_exists(view->new_zone_file)) {
		return (ISC_R_SUCCESS);
	}

	/*
	 * Parse the configuration in the NZF file.  This may be called in
	 * multiple views, so we reset the parser each time.
	 */
	cfg_parser_reset(named_g_addparser);
	result = cfg_parse_file(named_g_addparser, view->new_zone_file,
				&cfg_type_addzoneconf, &nzcfg->nzf_config);
	if (result != ISC_R_SUCCESS) {
		isc_log_write(named_g_lctx, NAMED_LOGCATEGORY_GENERAL,
			      NAMED_LOGMODULE_SERVER, ISC_LOG_ERROR,
			      "Error parsing NZF file '%s': %s",
			      view->new_zone_file, isc_result_totext(result));
	}

	return (result);
}
#else  /* HAVE_LMDB */

static void
nzd_setkey(MDB_val *key, dns_name_t *name, char *namebuf, size_t buflen) {
	dns_fixedname_t fixed;

	dns_fixedname_init(&fixed);
	dns_name_downcase(name, dns_fixedname_name(&fixed), NULL);
	dns_name_format(dns_fixedname_name(&fixed), namebuf, buflen);

	key->mv_data = namebuf;
	key->mv_size = strlen(namebuf);
}

static void
dumpzone(void *arg, const char *buf, int len) {
	ns_dzarg_t *dzarg = arg;
	isc_result_t result;

	REQUIRE(dzarg != NULL && ISC_MAGIC_VALID(dzarg, DZARG_MAGIC));

	result = putmem(dzarg->text, buf, len);
	if (result != ISC_R_SUCCESS && dzarg->result == ISC_R_SUCCESS) {
		dzarg->result = result;
	}
}

static isc_result_t
nzd_save(MDB_txn **txnp, MDB_dbi dbi, dns_zone_t *zone,
	 const cfg_obj_t *zconfig) {
	isc_result_t result;
	int status;
	dns_view_t *view;
	bool commit = false;
	isc_buffer_t *text = NULL;
	char namebuf[1024];
	MDB_val key, data;
	ns_dzarg_t dzarg;

	view = dns_zone_getview(zone);

	nzd_setkey(&key, dns_zone_getorigin(zone), namebuf, sizeof(namebuf));

	if (zconfig == NULL) {
		/* We're deleting the zone from the database */
		status = mdb_del(*txnp, dbi, &key, NULL);
		if (status != MDB_SUCCESS && status != MDB_NOTFOUND) {
			isc_log_write(named_g_lctx, NAMED_LOGCATEGORY_GENERAL,
				      NAMED_LOGMODULE_SERVER, ISC_LOG_ERROR,
				      "Error deleting zone %s "
				      "from NZD database: %s",
				      namebuf, mdb_strerror(status));
			result = ISC_R_FAILURE;
			goto cleanup;
		} else if (status != MDB_NOTFOUND) {
			commit = true;
		}
	} else {
		/* We're creating or overwriting the zone */
		const cfg_obj_t *zoptions;

		isc_buffer_allocate(view->mctx, &text, 256);

		zoptions = cfg_tuple_get(zconfig, "options");
		if (zoptions == NULL) {
			isc_log_write(named_g_lctx, NAMED_LOGCATEGORY_GENERAL,
				      NAMED_LOGMODULE_SERVER, ISC_LOG_ERROR,
				      "Unable to get options from config in "
				      "nzd_save()");
			result = ISC_R_FAILURE;
			goto cleanup;
		}

		dzarg.magic = DZARG_MAGIC;
		dzarg.text = &text;
		dzarg.result = ISC_R_SUCCESS;
		cfg_printx(zoptions, CFG_PRINTER_ONELINE, dumpzone, &dzarg);
		if (dzarg.result != ISC_R_SUCCESS) {
			isc_log_write(named_g_lctx, NAMED_LOGCATEGORY_GENERAL,
				      NAMED_LOGMODULE_SERVER, ISC_LOG_ERROR,
				      "Error writing zone config to "
				      "buffer in nzd_save(): %s",
				      isc_result_totext(dzarg.result));
			result = dzarg.result;
			goto cleanup;
		}

		data.mv_data = isc_buffer_base(text);
		data.mv_size = isc_buffer_usedlength(text);

		status = mdb_put(*txnp, dbi, &key, &data, 0);
		if (status != MDB_SUCCESS) {
			isc_log_write(named_g_lctx, NAMED_LOGCATEGORY_GENERAL,
				      NAMED_LOGMODULE_SERVER, ISC_LOG_ERROR,
				      "Error inserting zone in "
				      "NZD database: %s",
				      mdb_strerror(status));
			result = ISC_R_FAILURE;
			goto cleanup;
		}

		commit = true;
	}

	result = ISC_R_SUCCESS;

cleanup:
	if (!commit || result != ISC_R_SUCCESS) {
		(void)mdb_txn_abort(*txnp);
	} else {
		status = mdb_txn_commit(*txnp);
		if (status != MDB_SUCCESS) {
			isc_log_write(named_g_lctx, NAMED_LOGCATEGORY_GENERAL,
				      NAMED_LOGMODULE_SERVER, ISC_LOG_ERROR,
				      "Error committing "
				      "NZD database: %s",
				      mdb_strerror(status));
			result = ISC_R_FAILURE;
		}
	}
	*txnp = NULL;

	if (text != NULL) {
		isc_buffer_free(&text);
	}

	return (result);
}

/*
 * Check whether the new zone database for 'view' can be opened for writing.
 *
 * Caller must hold 'view->new_zone_lock'.
 */
static isc_result_t
nzd_writable(dns_view_t *view) {
	isc_result_t result = ISC_R_SUCCESS;
	int status;
	MDB_dbi dbi;
	MDB_txn *txn = NULL;

	REQUIRE(view != NULL);

	status = mdb_txn_begin((MDB_env *)view->new_zone_dbenv, 0, 0, &txn);
	if (status != MDB_SUCCESS) {
		isc_log_write(named_g_lctx, NAMED_LOGCATEGORY_GENERAL,
			      NAMED_LOGMODULE_SERVER, ISC_LOG_WARNING,
			      "mdb_txn_begin: %s", mdb_strerror(status));
		return (ISC_R_FAILURE);
	}

	status = mdb_dbi_open(txn, NULL, 0, &dbi);
	if (status != MDB_SUCCESS) {
		isc_log_write(named_g_lctx, NAMED_LOGCATEGORY_GENERAL,
			      NAMED_LOGMODULE_SERVER, ISC_LOG_WARNING,
			      "mdb_dbi_open: %s", mdb_strerror(status));
		result = ISC_R_FAILURE;
	}

	mdb_txn_abort(txn);
	return (result);
}

/*
 * Open the new zone database for 'view' and start a transaction for it.
 *
 * Caller must hold 'view->new_zone_lock'.
 */
static isc_result_t
nzd_open(dns_view_t *view, unsigned int flags, MDB_txn **txnp, MDB_dbi *dbi) {
	int status;
	MDB_txn *txn = NULL;

	REQUIRE(view != NULL);
	REQUIRE(txnp != NULL && *txnp == NULL);
	REQUIRE(dbi != NULL);

	status = mdb_txn_begin((MDB_env *)view->new_zone_dbenv, 0, flags, &txn);
	if (status != MDB_SUCCESS) {
		isc_log_write(named_g_lctx, NAMED_LOGCATEGORY_GENERAL,
			      NAMED_LOGMODULE_SERVER, ISC_LOG_WARNING,
			      "mdb_txn_begin: %s", mdb_strerror(status));
		goto cleanup;
	}

	status = mdb_dbi_open(txn, NULL, 0, dbi);
	if (status != MDB_SUCCESS) {
		isc_log_write(named_g_lctx, NAMED_LOGCATEGORY_GENERAL,
			      NAMED_LOGMODULE_SERVER, ISC_LOG_WARNING,
			      "mdb_dbi_open: %s", mdb_strerror(status));
		goto cleanup;
	}

	*txnp = txn;

cleanup:
	if (status != MDB_SUCCESS) {
		if (txn != NULL) {
			mdb_txn_abort(txn);
		}
		return (ISC_R_FAILURE);
	}

	return (ISC_R_SUCCESS);
}

/*
 * nzd_env_close() and nzd_env_reopen are a kluge to address the
 * problem of an NZD file possibly being created before we drop
 * root privileges.
 */
static void
nzd_env_close(dns_view_t *view) {
	const char *dbpath = NULL;
	char dbpath_copy[PATH_MAX];
	char lockpath[PATH_MAX];
	int status, ret;

	if (view->new_zone_dbenv == NULL) {
		return;
	}

	status = mdb_env_get_path(view->new_zone_dbenv, &dbpath);
	INSIST(status == MDB_SUCCESS);
	snprintf(lockpath, sizeof(lockpath), "%s-lock", dbpath);
	strlcpy(dbpath_copy, dbpath, sizeof(dbpath_copy));
	mdb_env_close((MDB_env *)view->new_zone_dbenv);

	/*
	 * Database files must be owned by the eventual user, not by root.
	 */
	ret = chown(dbpath_copy, ns_os_uid(), -1);
	UNUSED(ret);

	/*
	 * Some platforms need the lockfile not to exist when we reopen the
	 * environment.
	 */
	(void)isc_file_remove(lockpath);

	view->new_zone_dbenv = NULL;
}

static isc_result_t
nzd_env_reopen(dns_view_t *view) {
	isc_result_t result;
	MDB_env *env = NULL;
	int status;

	if (view->new_zone_db == NULL) {
		return (ISC_R_SUCCESS);
	}

	nzd_env_close(view);

	status = mdb_env_create(&env);
	if (status != MDB_SUCCESS) {
		isc_log_write(dns_lctx, DNS_LOGCATEGORY_GENERAL,
			      ISC_LOGMODULE_OTHER, ISC_LOG_ERROR,
			      "mdb_env_create failed: %s",
			      mdb_strerror(status));
		CHECK(ISC_R_FAILURE);
	}

	if (view->new_zone_mapsize != 0ULL) {
		status = mdb_env_set_mapsize(env, view->new_zone_mapsize);
		if (status != MDB_SUCCESS) {
			isc_log_write(dns_lctx, DNS_LOGCATEGORY_GENERAL,
				      ISC_LOGMODULE_OTHER, ISC_LOG_ERROR,
				      "mdb_env_set_mapsize failed: %s",
				      mdb_strerror(status));
			CHECK(ISC_R_FAILURE);
		}
	}

	status = mdb_env_open(env, view->new_zone_db, DNS_LMDB_FLAGS, 0600);
	if (status != MDB_SUCCESS) {
		isc_log_write(dns_lctx, DNS_LOGCATEGORY_GENERAL,
			      ISC_LOGMODULE_OTHER, ISC_LOG_ERROR,
			      "mdb_env_open of '%s' failed: %s",
			      view->new_zone_db, mdb_strerror(status));
		CHECK(ISC_R_FAILURE);
	}

	view->new_zone_dbenv = env;
	env = NULL;
	result = ISC_R_SUCCESS;

cleanup:
	if (env != NULL) {
		mdb_env_close(env);
	}
	return (result);
}

/*
 * If 'commit' is true, commit the new zone database transaction pointed to by
 * 'txnp'; otherwise, abort that transaction.
 *
 * Caller must hold 'view->new_zone_lock' for the view that the transaction
 * pointed to by 'txnp' was started for.
 */
static isc_result_t
nzd_close(MDB_txn **txnp, bool commit) {
	isc_result_t result = ISC_R_SUCCESS;
	int status;

	REQUIRE(txnp != NULL);

	if (*txnp != NULL) {
		if (commit) {
			status = mdb_txn_commit(*txnp);
			if (status != MDB_SUCCESS) {
				result = ISC_R_FAILURE;
			}
		} else {
			mdb_txn_abort(*txnp);
		}
		*txnp = NULL;
	}

	return (result);
}

/*
 * If there's an existing NZF file, load it and migrate its data
 * to the NZD.
 *
 * Caller must hold view->new_zone_lock.
 */
static isc_result_t
load_nzf(dns_view_t *view, ns_cfgctx_t *nzcfg) {
	isc_result_t result;
	cfg_obj_t *nzf_config = NULL;
	int status;
	isc_buffer_t *text = NULL;
	bool commit = false;
	const cfg_obj_t *zonelist;
	const cfg_listelt_t *element;
	char tempname[PATH_MAX];
	MDB_txn *txn = NULL;
	MDB_dbi dbi;
	MDB_val key, data;
	ns_dzarg_t dzarg;

	UNUSED(nzcfg);

	/*
	 * If NZF file doesn't exist, or NZD DB exists and already
	 * has data, return without attempting migration.
	 */
	if (!isc_file_exists(view->new_zone_file)) {
		result = ISC_R_SUCCESS;
		goto cleanup;
	}

	isc_log_write(named_g_lctx, NAMED_LOGCATEGORY_GENERAL,
		      NAMED_LOGMODULE_SERVER, ISC_LOG_INFO,
		      "Migrating zones from NZF file '%s' to "
		      "NZD database '%s'",
		      view->new_zone_file, view->new_zone_db);
	/*
	 * Instead of blindly copying lines, we parse the NZF file using
	 * the configuration parser, because it validates it against the
	 * config type, giving us a guarantee that valid configuration
	 * will be written to DB.
	 */
	cfg_parser_reset(named_g_addparser);
	result = cfg_parse_file(named_g_addparser, view->new_zone_file,
				&cfg_type_addzoneconf, &nzf_config);
	if (result != ISC_R_SUCCESS) {
		isc_log_write(named_g_lctx, NAMED_LOGCATEGORY_GENERAL,
			      NAMED_LOGMODULE_SERVER, ISC_LOG_ERROR,
			      "Error parsing NZF file '%s': %s",
			      view->new_zone_file, isc_result_totext(result));
		goto cleanup;
	}

	zonelist = NULL;
	CHECK(cfg_map_get(nzf_config, "zone", &zonelist));
	if (!cfg_obj_islist(zonelist)) {
		CHECK(ISC_R_FAILURE);
	}

	CHECK(nzd_open(view, 0, &txn, &dbi));

	isc_buffer_allocate(view->mctx, &text, 256);

	for (element = cfg_list_first(zonelist); element != NULL;
	     element = cfg_list_next(element))
	{
		const cfg_obj_t *zconfig;
		const cfg_obj_t *zoptions;
		char zname[DNS_NAME_FORMATSIZE];
		dns_fixedname_t fname;
		dns_name_t *name;
		const char *origin;
		isc_buffer_t b;

		zconfig = cfg_listelt_value(element);

		origin = cfg_obj_asstring(cfg_tuple_get(zconfig, "name"));
		if (origin == NULL) {
			result = ISC_R_FAILURE;
			goto cleanup;
		}

		/* Normalize zone name */
		isc_buffer_constinit(&b, origin, strlen(origin));
		isc_buffer_add(&b, strlen(origin));
		name = dns_fixedname_initname(&fname);
		CHECK(dns_name_fromtext(name, &b, dns_rootname,
					DNS_NAME_DOWNCASE, NULL));
		dns_name_format(name, zname, sizeof(zname));

		key.mv_data = zname;
		key.mv_size = strlen(zname);

		zoptions = cfg_tuple_get(zconfig, "options");
		if (zoptions == NULL) {
			result = ISC_R_FAILURE;
			goto cleanup;
		}

		isc_buffer_clear(text);
		dzarg.magic = DZARG_MAGIC;
		dzarg.text = &text;
		dzarg.result = ISC_R_SUCCESS;
		cfg_printx(zoptions, CFG_PRINTER_ONELINE, dumpzone, &dzarg);
		if (dzarg.result != ISC_R_SUCCESS) {
			isc_log_write(named_g_lctx, NAMED_LOGCATEGORY_GENERAL,
				      NAMED_LOGMODULE_SERVER, ISC_LOG_ERROR,
				      "Error writing zone config to "
				      "buffer in load_nzf(): %s",
				      isc_result_totext(result));
			result = dzarg.result;
			goto cleanup;
		}

		data.mv_data = isc_buffer_base(text);
		data.mv_size = isc_buffer_usedlength(text);

		status = mdb_put(txn, dbi, &key, &data, MDB_NOOVERWRITE);
		if (status != MDB_SUCCESS) {
			isc_log_write(named_g_lctx, NAMED_LOGCATEGORY_GENERAL,
				      NAMED_LOGMODULE_SERVER, ISC_LOG_ERROR,
				      "Error inserting zone in "
				      "NZD database: %s",
				      mdb_strerror(status));
			result = ISC_R_FAILURE;
			goto cleanup;
		}

		commit = true;
	}

	result = ISC_R_SUCCESS;

	/*
	 * Leaving the NZF file in place is harmless as we won't use it
	 * if an NZD database is found for the view. But we rename NZF file
	 * to a backup name here.
	 */
	strlcpy(tempname, view->new_zone_file, sizeof(tempname));
	if (strlen(tempname) < sizeof(tempname) - 1) {
		strlcat(tempname, "~", sizeof(tempname));
		isc_file_rename(view->new_zone_file, tempname);
	}

cleanup:
	if (result != ISC_R_SUCCESS) {
		(void)nzd_close(&txn, false);
	} else {
		result = nzd_close(&txn, commit);
	}

	if (text != NULL) {
		isc_buffer_free(&text);
	}

	if (nzf_config != NULL) {
		cfg_obj_destroy(named_g_addparser, &nzf_config);
	}

	return (result);
}
#endif /* HAVE_LMDB */

static isc_result_t
newzone_parse(named_server_t *server, char *command, dns_view_t **viewp,
	      cfg_obj_t **zoneconfp, const cfg_obj_t **zoneobjp,
	      bool *redirectp, isc_buffer_t **text) {
	isc_result_t result;
	isc_buffer_t argbuf;
	bool redirect = false;
	cfg_obj_t *zoneconf = NULL;
	const cfg_obj_t *zlist = NULL;
	const cfg_obj_t *zoneobj = NULL;
	const cfg_obj_t *zoptions = NULL;
	const cfg_obj_t *obj = NULL;
	const char *viewname = NULL;
	dns_rdataclass_t rdclass;
	dns_view_t *view = NULL;
	const char *bn = NULL;

	REQUIRE(viewp != NULL && *viewp == NULL);
	REQUIRE(zoneobjp != NULL && *zoneobjp == NULL);
	REQUIRE(zoneconfp != NULL && *zoneconfp == NULL);
	REQUIRE(redirectp != NULL);

	/* Try to parse the argument string */
	isc_buffer_init(&argbuf, command, (unsigned int)strlen(command));
	isc_buffer_add(&argbuf, strlen(command));

	if (strncasecmp(command, "add", 3) == 0) {
		bn = "addzone";
	} else if (strncasecmp(command, "mod", 3) == 0) {
		bn = "modzone";
	} else {
		UNREACHABLE();
	}

	/*
	 * Convert the "addzone" or "modzone" to just "zone", for
	 * the benefit of the parser
	 */
	isc_buffer_forward(&argbuf, 3);

	cfg_parser_reset(named_g_addparser);
	CHECK(cfg_parse_buffer(named_g_addparser, &argbuf, bn, 0,
			       &cfg_type_addzoneconf, 0, &zoneconf));
	CHECK(cfg_map_get(zoneconf, "zone", &zlist));
	if (!cfg_obj_islist(zlist)) {
		CHECK(ISC_R_FAILURE);
	}

	/* For now we only support adding one zone at a time */
	zoneobj = cfg_listelt_value(cfg_list_first(zlist));

	/* Check the zone type for ones that are not supported by addzone. */
	zoptions = cfg_tuple_get(zoneobj, "options");

	obj = NULL;
	(void)cfg_map_get(zoptions, "type", &obj);
	if (obj == NULL) {
		(void)cfg_map_get(zoptions, "in-view", &obj);
		if (obj != NULL) {
			(void)putstr(text, "'in-view' zones not supported by ");
			(void)putstr(text, bn);
		} else {
			(void)putstr(text, "zone type not specified");
		}
		CHECK(ISC_R_FAILURE);
	}

	if (strcasecmp(cfg_obj_asstring(obj), "hint") == 0 ||
	    strcasecmp(cfg_obj_asstring(obj), "forward") == 0)
	{
		(void)putstr(text, "'");
		(void)putstr(text, cfg_obj_asstring(obj));
		(void)putstr(text, "' zones not supported by ");
		(void)putstr(text, bn);
		CHECK(ISC_R_FAILURE);
	}

	if (strcasecmp(cfg_obj_asstring(obj), "redirect") == 0) {
		redirect = true;
	}

	/* Make sense of optional class argument */
	obj = cfg_tuple_get(zoneobj, "class");
	CHECK(named_config_getclass(obj, dns_rdataclass_in, &rdclass));

	/* Make sense of optional view argument */
	obj = cfg_tuple_get(zoneobj, "view");
	if (obj && cfg_obj_isstring(obj)) {
		viewname = cfg_obj_asstring(obj);
	}
	if (viewname == NULL || *viewname == '\0') {
		viewname = "_default";
	}
	result = dns_viewlist_find(&server->viewlist, viewname, rdclass, &view);
	if (result == ISC_R_NOTFOUND) {
		(void)putstr(text, "no matching view found for '");
		(void)putstr(text, viewname);
		(void)putstr(text, "'");
		goto cleanup;
	} else if (result != ISC_R_SUCCESS) {
		goto cleanup;
	}

	*viewp = view;
	*zoneobjp = zoneobj;
	*zoneconfp = zoneconf;
	*redirectp = redirect;

	return (ISC_R_SUCCESS);

cleanup:
	if (zoneconf != NULL) {
		cfg_obj_destroy(named_g_addparser, &zoneconf);
	}
	if (view != NULL) {
		dns_view_detach(&view);
	}

	return (result);
}

static isc_result_t
delete_zoneconf(dns_view_t *view, cfg_parser_t *pctx, const cfg_obj_t *config,
		const dns_name_t *zname, nzfwriter_t nzfwriter) {
	isc_result_t result = ISC_R_NOTFOUND;
	const cfg_listelt_t *elt = NULL;
	const cfg_obj_t *zl = NULL;
	cfg_list_t *list;
	dns_fixedname_t myfixed;
	dns_name_t *myname;

	REQUIRE(view != NULL);
	REQUIRE(pctx != NULL);
	REQUIRE(config != NULL);
	REQUIRE(zname != NULL);

	LOCK(&view->new_zone_lock);

	cfg_map_get(config, "zone", &zl);

	if (!cfg_obj_islist(zl)) {
		CHECK(ISC_R_FAILURE);
	}

	list = UNCONST(&zl->value.list);

	myname = dns_fixedname_initname(&myfixed);

	for (elt = ISC_LIST_HEAD(*list); elt != NULL;
	     elt = ISC_LIST_NEXT(elt, link))
	{
		const cfg_obj_t *zconf = cfg_listelt_value(elt);
		const char *zn;
		cfg_listelt_t *e;

		zn = cfg_obj_asstring(cfg_tuple_get(zconf, "name"));
		result = dns_name_fromstring(myname, zn, dns_rootname, 0, NULL);
		if (result != ISC_R_SUCCESS || !dns_name_equal(zname, myname)) {
			continue;
		}

		e = UNCONST(elt);
		ISC_LIST_UNLINK(*list, e, link);
		cfg_obj_destroy(pctx, &e->obj);
		isc_mem_put(pctx->mctx, e, sizeof(*e));
		result = ISC_R_SUCCESS;
		break;
	}

	/*
	 * Write config to NZF file if appropriate
	 */
	if (nzfwriter != NULL && view->new_zone_file != NULL) {
		result = nzfwriter(config, view);
	}

cleanup:
	UNLOCK(&view->new_zone_lock);
	return (result);
}

static isc_result_t
do_addzone(named_server_t *server, ns_cfgctx_t *cfg, dns_view_t *view,
	   dns_name_t *name, cfg_obj_t *zoneconf, const cfg_obj_t *zoneobj,
	   bool redirect, isc_buffer_t **text) {
	isc_result_t result, tresult;
	dns_zone_t *zone = NULL;
#ifndef HAVE_LMDB
	FILE *fp = NULL;
	bool cleanup_config = false;
#else /* HAVE_LMDB */
	MDB_txn *txn = NULL;
	MDB_dbi dbi;
	bool locked = false;

	UNUSED(zoneconf);
#endif

	/* Zone shouldn't already exist */
	if (redirect) {
		result = (view->redirect == NULL) ? ISC_R_NOTFOUND
						  : ISC_R_EXISTS;
	} else {
		result = dns_view_findzone(view, name, DNS_ZTFIND_EXACT, &zone);
		if (result == ISC_R_SUCCESS) {
			result = ISC_R_EXISTS;
		}
	}
	if (result != ISC_R_NOTFOUND) {
		goto cleanup;
	}

	isc_loopmgr_pause(named_g_loopmgr);

#ifndef HAVE_LMDB
	/*
	 * Make sure we can open the configuration save file
	 */
	result = isc_stdio_open(view->new_zone_file, "a", &fp);
	if (result != ISC_R_SUCCESS) {
		isc_loopmgr_resume(named_g_loopmgr);
		TCHECK(putstr(text, "unable to create '"));
		TCHECK(putstr(text, view->new_zone_file));
		TCHECK(putstr(text, "': "));
		TCHECK(putstr(text, isc_result_totext(result)));
		goto cleanup;
	}

	(void)isc_stdio_close(fp);
	fp = NULL;
#else  /* HAVE_LMDB */
	LOCK(&view->new_zone_lock);
	locked = true;
	/* Make sure we can open the NZD database */
	result = nzd_writable(view);
	if (result != ISC_R_SUCCESS) {
		isc_loopmgr_resume(named_g_loopmgr);
		TCHECK(putstr(text, "unable to open NZD database for '"));
		TCHECK(putstr(text, view->new_zone_db));
		TCHECK(putstr(text, "'"));
		result = ISC_R_FAILURE;
		goto cleanup;
	}
#endif /* HAVE_LMDB */

	/* Mark view unfrozen and configure zone */
	dns_view_thaw(view);
	result = configure_zone(cfg->config, zoneobj, cfg->vconfig, view,
				&server->viewlist, &server->kasplist, cfg->actx,
				true, false, false);
	dns_view_freeze(view);

	isc_loopmgr_resume(named_g_loopmgr);

	if (result != ISC_R_SUCCESS) {
		TCHECK(putstr(text, "configure_zone failed: "));
		TCHECK(putstr(text, isc_result_totext(result)));
		goto cleanup;
	}

	/* Is it there yet? */
	if (redirect) {
		if (view->redirect == NULL) {
			CHECK(ISC_R_NOTFOUND);
		}
		dns_zone_attach(view->redirect, &zone);
	} else {
		result = dns_view_findzone(view, name, DNS_ZTFIND_EXACT, &zone);
		if (result != ISC_R_SUCCESS) {
			isc_log_write(named_g_lctx, NAMED_LOGCATEGORY_GENERAL,
				      NAMED_LOGMODULE_SERVER, ISC_LOG_ERROR,
				      "added new zone was not found: %s",
				      isc_result_totext(result));
			goto cleanup;
		}
	}

#ifndef HAVE_LMDB
	/*
	 * If there wasn't a previous newzone config, just save the one
	 * we've created. If there was a previous one, merge the new
	 * zone into it.
	 */
	if (cfg->nzf_config == NULL) {
		cfg_obj_attach(zoneconf, &cfg->nzf_config);
	} else {
		cfg_obj_t *z = UNCONST(zoneobj);
		CHECK(cfg_parser_mapadd(cfg->add_parser, cfg->nzf_config, z,
					"zone"));
	}
	cleanup_config = true;
#endif /* HAVE_LMDB */

	/*
	 * Load the zone from the master file.  If this fails, we'll
	 * need to undo the configuration we've done already.
	 */
	result = dns_zone_load(zone, true);
	if (result != ISC_R_SUCCESS) {
		dns_db_t *dbp = NULL;

		TCHECK(putstr(text, "dns_zone_loadnew failed: "));
		TCHECK(putstr(text, isc_result_totext(result)));

		isc_log_write(named_g_lctx, NAMED_LOGCATEGORY_GENERAL,
			      NAMED_LOGMODULE_SERVER, ISC_LOG_INFO,
			      "addzone failed; reverting.");

		/* If the zone loaded partially, unload it */
		if (dns_zone_getdb(zone, &dbp) == ISC_R_SUCCESS) {
			dns_db_detach(&dbp);
			dns_zone_unload(zone);
		}

		/* Remove the zone from the zone table */
		dns_view_delzone(view, zone);
		goto cleanup;
	}

	/* Flag the zone as having been added at runtime */
	dns_zone_setadded(zone, true);

#ifdef HAVE_LMDB
	/* Save the new zone configuration into the NZD */
	CHECK(nzd_open(view, 0, &txn, &dbi));
	CHECK(nzd_save(&txn, dbi, zone, zoneobj));
#else  /* ifdef HAVE_LMDB */
	/* Append the zone configuration to the NZF */
	result = nzf_append(view, zoneobj);
#endif /* HAVE_LMDB */

cleanup:

#ifndef HAVE_LMDB
	if (fp != NULL) {
		(void)isc_stdio_close(fp);
	}
	if (result != ISC_R_SUCCESS && cleanup_config) {
		tresult = delete_zoneconf(view, cfg->add_parser,
					  cfg->nzf_config, name, NULL);
		RUNTIME_CHECK(tresult == ISC_R_SUCCESS);
	}
#else  /* HAVE_LMDB */
	if (txn != NULL) {
		(void)nzd_close(&txn, false);
	}
	if (locked) {
		UNLOCK(&view->new_zone_lock);
	}
#endif /* HAVE_LMDB */

	if (zone != NULL) {
		dns_zone_detach(&zone);
	}

	return (result);
}

static isc_result_t
do_modzone(named_server_t *server, ns_cfgctx_t *cfg, dns_view_t *view,
	   dns_name_t *name, const char *zname, const cfg_obj_t *zoneobj,
	   bool redirect, isc_buffer_t **text) {
	isc_result_t result, tresult;
	dns_zone_t *zone = NULL;
	bool added;
#ifndef HAVE_LMDB
	FILE *fp = NULL;
	cfg_obj_t *z;
#else  /* HAVE_LMDB */
	MDB_txn *txn = NULL;
	MDB_dbi dbi;
	bool locked = false;
#endif /* HAVE_LMDB */

	/* Zone must already exist */
	if (redirect) {
		if (view->redirect != NULL) {
			dns_zone_attach(view->redirect, &zone);
			result = ISC_R_SUCCESS;
		} else {
			result = ISC_R_NOTFOUND;
		}
	} else {
		result = dns_view_findzone(view, name, DNS_ZTFIND_EXACT, &zone);
	}
	if (result != ISC_R_SUCCESS) {
		goto cleanup;
	}

	added = dns_zone_getadded(zone);
	dns_zone_detach(&zone);

#ifndef HAVE_LMDB
	cfg = (ns_cfgctx_t *)view->new_zone_config;
	if (cfg == NULL) {
		TCHECK(putstr(text, "new zone config is not set"));
		CHECK(ISC_R_FAILURE);
	}
#endif /* ifndef HAVE_LMDB */

	isc_loopmgr_pause(named_g_loopmgr);

#ifndef HAVE_LMDB
	/* Make sure we can open the configuration save file */
	result = isc_stdio_open(view->new_zone_file, "a", &fp);
	if (result != ISC_R_SUCCESS) {
		TCHECK(putstr(text, "unable to open '"));
		TCHECK(putstr(text, view->new_zone_file));
		TCHECK(putstr(text, "': "));
		TCHECK(putstr(text, isc_result_totext(result)));
		isc_loopmgr_resume(named_g_loopmgr);
		goto cleanup;
	}
	(void)isc_stdio_close(fp);
	fp = NULL;
#else  /* HAVE_LMDB */
	LOCK(&view->new_zone_lock);
	locked = true;
	/* Make sure we can open the NZD database */
	result = nzd_writable(view);
	if (result != ISC_R_SUCCESS) {
		TCHECK(putstr(text, "unable to open NZD database for '"));
		TCHECK(putstr(text, view->new_zone_db));
		TCHECK(putstr(text, "'"));
		result = ISC_R_FAILURE;
		isc_loopmgr_resume(named_g_loopmgr);
		goto cleanup;
	}
#endif /* HAVE_LMDB */

	/* Reconfigure the zone */
	dns_view_thaw(view);
	result = configure_zone(cfg->config, zoneobj, cfg->vconfig, view,
				&server->viewlist, &server->kasplist, cfg->actx,
				true, false, true);
	dns_view_freeze(view);

	isc_loopmgr_resume(named_g_loopmgr);

	if (result != ISC_R_SUCCESS) {
		TCHECK(putstr(text, "configure_zone failed: "));
		TCHECK(putstr(text, isc_result_totext(result)));
		goto cleanup;
	}

	/* Is it there yet? */
	if (redirect) {
		if (view->redirect == NULL) {
			CHECK(ISC_R_NOTFOUND);
		}
		dns_zone_attach(view->redirect, &zone);
	} else {
		CHECK(dns_view_findzone(view, name, DNS_ZTFIND_EXACT, &zone));
	}

#ifndef HAVE_LMDB
	/* Remove old zone from configuration (and NZF file if applicable) */
	if (added) {
		result = delete_zoneconf(view, cfg->add_parser, cfg->nzf_config,
					 dns_zone_getorigin(zone),
					 nzf_writeconf);
		if (result != ISC_R_SUCCESS) {
			TCHECK(putstr(text, "former zone configuration "
					    "not deleted: "));
			TCHECK(putstr(text, isc_result_totext(result)));
			goto cleanup;
		}
	}
#endif /* HAVE_LMDB */

	if (!added) {
		if (cfg->vconfig == NULL) {
			result = delete_zoneconf(
				view, cfg->conf_parser, cfg->config,
				dns_zone_getorigin(zone), NULL);
		} else {
			const cfg_obj_t *voptions = cfg_tuple_get(cfg->vconfig,
								  "options");
			result = delete_zoneconf(
				view, cfg->conf_parser, voptions,
				dns_zone_getorigin(zone), NULL);
		}

		if (result != ISC_R_SUCCESS) {
			TCHECK(putstr(text, "former zone configuration "
					    "not deleted: "));
			TCHECK(putstr(text, isc_result_totext(result)));
			goto cleanup;
		}
	}

	/* Load the zone from the master file if it needs reloading. */
	result = dns_zone_load(zone, true);

	/*
	 * Dynamic zones need no reloading, so we can pass this result.
	 */
	if (result == DNS_R_DYNAMIC) {
		result = ISC_R_SUCCESS;
	}

	if (result != ISC_R_SUCCESS) {
		dns_db_t *dbp = NULL;

		TCHECK(putstr(text, "failed to load zone '"));
		TCHECK(putstr(text, zname));
		TCHECK(putstr(text, "': "));
		TCHECK(putstr(text, isc_result_totext(result)));
		TCHECK(putstr(text, "\nThe zone is no longer being served. "));
		TCHECK(putstr(text, "Use 'rndc addzone' to correct\n"));
		TCHECK(putstr(text, "the problem and restore service."));

		isc_log_write(named_g_lctx, NAMED_LOGCATEGORY_GENERAL,
			      NAMED_LOGMODULE_SERVER, ISC_LOG_INFO,
			      "modzone failed; removing zone.");

		/* If the zone loaded partially, unload it */
		if (dns_zone_getdb(zone, &dbp) == ISC_R_SUCCESS) {
			dns_db_detach(&dbp);
			dns_zone_unload(zone);
		}

		/* Remove the zone from the zone table */
		dns_view_delzone(view, zone);
		goto cleanup;
	}

#ifndef HAVE_LMDB
	/* Store the new zone configuration; also in NZF if applicable */
	z = UNCONST(zoneobj);
	CHECK(cfg_parser_mapadd(cfg->add_parser, cfg->nzf_config, z, "zone"));
#endif /* HAVE_LMDB */

	if (added) {
#ifdef HAVE_LMDB
		CHECK(nzd_open(view, 0, &txn, &dbi));
		CHECK(nzd_save(&txn, dbi, zone, zoneobj));
#else  /* ifdef HAVE_LMDB */
		result = nzf_append(view, zoneobj);
		if (result != ISC_R_SUCCESS) {
			TCHECK(putstr(text, "\nNew zone config not saved: "));
			TCHECK(putstr(text, isc_result_totext(result)));
			goto cleanup;
		}
#endif /* HAVE_LMDB */

		TCHECK(putstr(text, "zone '"));
		TCHECK(putstr(text, zname));
		TCHECK(putstr(text, "' reconfigured."));
	} else {
		TCHECK(putstr(text, "zone '"));
		TCHECK(putstr(text, zname));
		TCHECK(putstr(text, "' must also be reconfigured in\n"));
		TCHECK(putstr(text, "named.conf to make changes permanent."));
	}

cleanup:

#ifndef HAVE_LMDB
	if (fp != NULL) {
		(void)isc_stdio_close(fp);
	}
#else  /* HAVE_LMDB */
	if (txn != NULL) {
		(void)nzd_close(&txn, false);
	}
	if (locked) {
		UNLOCK(&view->new_zone_lock);
	}
#endif /* HAVE_LMDB */

	if (zone != NULL) {
		dns_zone_detach(&zone);
	}

	return (result);
}

/*
 * Act on an "addzone" or "modzone" command from the command channel.
 */
isc_result_t
named_server_changezone(named_server_t *server, char *command,
			isc_buffer_t **text) {
	isc_result_t result;
	bool addzone;
	bool redirect = false;
	ns_cfgctx_t *cfg = NULL;
	cfg_obj_t *zoneconf = NULL;
	const cfg_obj_t *zoneobj = NULL;
	const char *zonename;
	dns_view_t *view = NULL;
	isc_buffer_t buf;
	dns_fixedname_t fname;
	dns_name_t *dnsname;

	REQUIRE(text != NULL);

	if (strncasecmp(command, "add", 3) == 0) {
		addzone = true;
	} else {
		INSIST(strncasecmp(command, "mod", 3) == 0);
		addzone = false;
	}

	CHECK(newzone_parse(server, command, &view, &zoneconf, &zoneobj,
			    &redirect, text));

	/* Are we accepting new zones in this view? */
#ifdef HAVE_LMDB
	if (view->new_zone_db == NULL)
#else  /* ifdef HAVE_LMDB */
	if (view->new_zone_file == NULL)
#endif /* HAVE_LMDB */
	{
		(void)putstr(text, "Not allowing new zones in view '");
		(void)putstr(text, view->name);
		(void)putstr(text, "'");
		result = ISC_R_NOPERM;
		goto cleanup;
	}

	cfg = (ns_cfgctx_t *)view->new_zone_config;
	if (cfg == NULL) {
		result = ISC_R_FAILURE;
		goto cleanup;
	}

	zonename = cfg_obj_asstring(cfg_tuple_get(zoneobj, "name"));
	isc_buffer_constinit(&buf, zonename, strlen(zonename));
	isc_buffer_add(&buf, strlen(zonename));

	dnsname = dns_fixedname_initname(&fname);
	CHECK(dns_name_fromtext(dnsname, &buf, dns_rootname, 0, NULL));

	if (redirect) {
		if (!dns_name_equal(dnsname, dns_rootname)) {
			(void)putstr(text, "redirect zones must be called "
					   "\".\"");
			CHECK(ISC_R_FAILURE);
		}
	}

	if (addzone) {
		CHECK(do_addzone(server, cfg, view, dnsname, zoneconf, zoneobj,
				 redirect, text));
	} else {
		CHECK(do_modzone(server, cfg, view, dnsname, zonename, zoneobj,
				 redirect, text));
	}

	isc_log_write(named_g_lctx, NAMED_LOGCATEGORY_GENERAL,
		      NAMED_LOGMODULE_SERVER, ISC_LOG_INFO,
		      "%s zone %s in view %s via %s",
		      addzone ? "added" : "updated", zonename, view->name,
		      addzone ? NAMED_COMMAND_ADDZONE : NAMED_COMMAND_MODZONE);

	/* Changing a zone counts as reconfiguration */
	named_g_configtime = isc_time_now();

cleanup:
	if (isc_buffer_usedlength(*text) > 0) {
		(void)putnull(text);
	}
	if (zoneconf != NULL) {
		cfg_obj_destroy(named_g_addparser, &zoneconf);
	}
	if (view != NULL) {
		dns_view_detach(&view);
	}

	return (result);
}

static bool
inuse(const char *file, bool first, isc_buffer_t **text) {
	if (file != NULL && isc_file_exists(file)) {
		if (first) {
			(void)putstr(text, "The following files were in use "
					   "and may now be removed:\n");
		} else {
			(void)putstr(text, "\n");
		}
		(void)putstr(text, file);
		(void)putnull(text);
		return (false);
	}
	return (first);
}

typedef struct {
	dns_zone_t *zone;
	bool cleanup;
} ns_dzctx_t;

/*
 * Carry out a zone deletion scheduled by named_server_delzone().
 */
static void
rmzone(void *arg) {
	ns_dzctx_t *dz = (ns_dzctx_t *)arg;
	dns_zone_t *zone = NULL, *raw = NULL, *mayberaw = NULL;
	dns_catz_zone_t *catz = NULL;
	char zonename[DNS_NAME_FORMATSIZE];
	dns_view_t *view = NULL;
	ns_cfgctx_t *cfg = NULL;
	dns_db_t *dbp = NULL;
	bool added;
	isc_result_t result;
#ifdef HAVE_LMDB
	MDB_txn *txn = NULL;
	MDB_dbi dbi;
#endif /* ifdef HAVE_LMDB */

	REQUIRE(dz != NULL);

	/* Dig out configuration for this zone */
	zone = dz->zone;
	view = dns_zone_getview(zone);
	cfg = (ns_cfgctx_t *)view->new_zone_config;
	dns_name_format(dns_zone_getorigin(zone), zonename, sizeof(zonename));

	isc_log_write(named_g_lctx, NAMED_LOGCATEGORY_GENERAL,
		      NAMED_LOGMODULE_SERVER, ISC_LOG_INFO,
		      "deleting zone %s in view %s via delzone", zonename,
		      view->name);

	/*
	 * Remove the zone from configuration (and NZF file if applicable)
	 * (If this is a catalog zone member then nzf_config can be NULL)
	 */
	added = dns_zone_getadded(zone);
	catz = dns_zone_get_parentcatz(zone);

	if (added && catz == NULL && cfg != NULL) {
#ifdef HAVE_LMDB
		/* Make sure we can open the NZD database */
		LOCK(&view->new_zone_lock);
		result = nzd_open(view, 0, &txn, &dbi);
		if (result != ISC_R_SUCCESS) {
			isc_log_write(named_g_lctx, NAMED_LOGCATEGORY_GENERAL,
				      NAMED_LOGMODULE_SERVER, ISC_LOG_ERROR,
				      "unable to open NZD database for '%s'",
				      view->new_zone_db);
		} else {
			result = nzd_save(&txn, dbi, zone, NULL);
		}

		if (result != ISC_R_SUCCESS) {
			isc_log_write(named_g_lctx, NAMED_LOGCATEGORY_GENERAL,
				      NAMED_LOGMODULE_SERVER, ISC_LOG_ERROR,
				      "unable to delete zone configuration: %s",
				      isc_result_totext(result));
		}

		if (txn != NULL) {
			(void)nzd_close(&txn, false);
		}
		UNLOCK(&view->new_zone_lock);
#else  /* ifdef HAVE_LMDB */
		result = delete_zoneconf(view, cfg->add_parser, cfg->nzf_config,
					 dns_zone_getorigin(zone),
					 nzf_writeconf);
		if (result != ISC_R_SUCCESS) {
			isc_log_write(named_g_lctx, NAMED_LOGCATEGORY_GENERAL,
				      NAMED_LOGMODULE_SERVER, ISC_LOG_ERROR,
				      "unable to delete zone configuration: %s",
				      isc_result_totext(result));
		}
#endif /* HAVE_LMDB */
	}

	if (!added && cfg != NULL) {
		if (cfg->vconfig != NULL) {
			const cfg_obj_t *voptions = cfg_tuple_get(cfg->vconfig,
								  "options");
			result = delete_zoneconf(
				view, cfg->conf_parser, voptions,
				dns_zone_getorigin(zone), NULL);
		} else {
			result = delete_zoneconf(
				view, cfg->conf_parser, cfg->config,
				dns_zone_getorigin(zone), NULL);
		}
		if (result != ISC_R_SUCCESS) {
			isc_log_write(named_g_lctx, NAMED_LOGCATEGORY_GENERAL,
				      NAMED_LOGMODULE_SERVER, ISC_LOG_ERROR,
				      "unable to delete zone configuration: %s",
				      isc_result_totext(result));
		}
	}

	/* Unload zone database */
	if (dns_zone_getdb(zone, &dbp) == ISC_R_SUCCESS) {
		dns_db_detach(&dbp);
		dns_zone_unload(zone);
	}

	/* Clean up stub/secondary zone files if requested to do so */
	dns_zone_getraw(zone, &raw);
	mayberaw = (raw != NULL) ? raw : zone;

	if (added && dz->cleanup) {
		const char *file;

		file = dns_zone_getfile(mayberaw);
		result = isc_file_remove(file);
		if (result != ISC_R_SUCCESS) {
			isc_log_write(named_g_lctx, NAMED_LOGCATEGORY_GENERAL,
				      NAMED_LOGMODULE_SERVER, ISC_LOG_WARNING,
				      "file %s not removed: %s", file,
				      isc_result_totext(result));
		}

		file = dns_zone_getjournal(mayberaw);
		result = isc_file_remove(file);
		if (result != ISC_R_SUCCESS) {
			isc_log_write(named_g_lctx, NAMED_LOGCATEGORY_GENERAL,
				      NAMED_LOGMODULE_SERVER, ISC_LOG_WARNING,
				      "file %s not removed: %s", file,
				      isc_result_totext(result));
		}

		if (zone != mayberaw) {
			file = dns_zone_getfile(zone);
			result = isc_file_remove(file);
			if (result != ISC_R_SUCCESS) {
				isc_log_write(
					named_g_lctx, NAMED_LOGCATEGORY_GENERAL,
					NAMED_LOGMODULE_SERVER, ISC_LOG_WARNING,
					"file %s not removed: %s", file,
					isc_result_totext(result));
			}

			file = dns_zone_getjournal(zone);
			result = isc_file_remove(file);
			if (result != ISC_R_SUCCESS) {
				isc_log_write(
					named_g_lctx, NAMED_LOGCATEGORY_GENERAL,
					NAMED_LOGMODULE_SERVER, ISC_LOG_WARNING,
					"file %s not removed: %s", file,
					isc_result_totext(result));
			}
		}
	}

	if (raw != NULL) {
		dns_zone_detach(&raw);
	}
	dns_zone_detach(&zone);
	isc_mem_put(named_g_mctx, dz, sizeof(*dz));
}

/*
 * Act on a "delzone" command from the command channel.
 */
isc_result_t
named_server_delzone(named_server_t *server, isc_lex_t *lex,
		     isc_buffer_t **text) {
	isc_result_t result, tresult;
	dns_zone_t *zone = NULL;
	dns_zone_t *raw = NULL;
	dns_zone_t *mayberaw;
	dns_view_t *view = NULL;
	char zonename[DNS_NAME_FORMATSIZE];
	bool cleanup = false;
	const char *ptr;
	bool added;
	ns_dzctx_t *dz = NULL;

	REQUIRE(text != NULL);

	/* Skip the command name. */
	ptr = next_token(lex, text);
	if (ptr == NULL) {
		return (ISC_R_UNEXPECTEDEND);
	}

	/* Find out what we are to do. */
	ptr = next_token(lex, text);
	if (ptr == NULL) {
		return (ISC_R_UNEXPECTEDEND);
	}

	if (strcmp(ptr, "-clean") == 0 || strcmp(ptr, "-clear") == 0) {
		cleanup = true;
		ptr = next_token(lex, text);
	}

	CHECK(zone_from_args(server, lex, ptr, &zone, zonename, text, false));
	if (zone == NULL) {
		result = ISC_R_UNEXPECTEDEND;
		goto cleanup;
	}

	INSIST(zonename != NULL);

	/* Is this a policy zone? */
	if (dns_zone_get_rpz_num(zone) != DNS_RPZ_INVALID_NUM) {
		TCHECK(putstr(text, "zone '"));
		TCHECK(putstr(text, zonename));
		TCHECK(putstr(text,
			      "' cannot be deleted: response-policy zone."));
		result = ISC_R_FAILURE;
		goto cleanup;
	}

	view = dns_zone_getview(zone);
	if (dns_zone_gettype(zone) == dns_zone_redirect) {
		dns_zone_detach(&view->redirect);
	} else {
		CHECK(dns_view_delzone(view, zone));
	}

	/* Send cleanup event */
	dz = isc_mem_get(named_g_mctx, sizeof(*dz));
	*dz = (ns_dzctx_t){
		.cleanup = cleanup,
	};
	dns_zone_attach(zone, &dz->zone);
	isc_async_run(dns_zone_getloop(zone), rmzone, dz);

	/* Inform user about cleaning up stub/secondary zone files */
	dns_zone_getraw(zone, &raw);
	mayberaw = (raw != NULL) ? raw : zone;

	added = dns_zone_getadded(zone);
	if (!added) {
		TCHECK(putstr(text, "zone '"));
		TCHECK(putstr(text, zonename));
		TCHECK(putstr(text, "' is no longer active and will be "
				    "deleted.\n"));
		TCHECK(putstr(text, "To keep it from returning "));
		TCHECK(putstr(text, "when the server is restarted, it\n"));
		TCHECK(putstr(text, "must also be removed from named.conf."));
	} else if (cleanup) {
		TCHECK(putstr(text, "zone '"));
		TCHECK(putstr(text, zonename));
		TCHECK(putstr(text, "' and associated files will be deleted."));
	} else if (dns_zone_gettype(mayberaw) == dns_zone_secondary ||
		   dns_zone_gettype(mayberaw) == dns_zone_mirror ||
		   dns_zone_gettype(mayberaw) == dns_zone_stub)
	{
		bool first;
		const char *file;

		TCHECK(putstr(text, "zone '"));
		TCHECK(putstr(text, zonename));
		TCHECK(putstr(text, "' will be deleted."));

		file = dns_zone_getfile(mayberaw);
		first = inuse(file, true, text);

		file = dns_zone_getjournal(mayberaw);
		first = inuse(file, first, text);

		if (zone != mayberaw) {
			file = dns_zone_getfile(zone);
			first = inuse(file, first, text);

			file = dns_zone_getjournal(zone);
			(void)inuse(file, first, text);
		}
	}

	isc_log_write(named_g_lctx, NAMED_LOGCATEGORY_GENERAL,
		      NAMED_LOGMODULE_SERVER, ISC_LOG_INFO,
		      "zone %s scheduled for removal via delzone", zonename);

	/* Removing a zone counts as reconfiguration */
	named_g_configtime = isc_time_now();

	result = ISC_R_SUCCESS;

cleanup:
	if (isc_buffer_usedlength(*text) > 0) {
		(void)putnull(text);
	}
	if (raw != NULL) {
		dns_zone_detach(&raw);
	}
	if (zone != NULL) {
		dns_zone_detach(&zone);
	}

	return (result);
}

static const cfg_obj_t *
find_name_in_list_from_map(const cfg_obj_t *config,
			   const char *map_key_for_list, const char *name,
			   bool redirect) {
	const cfg_obj_t *list = NULL;
	const cfg_listelt_t *element;
	const cfg_obj_t *obj = NULL;
	dns_fixedname_t fixed1, fixed2;
	dns_name_t *name1 = NULL, *name2 = NULL;
	isc_result_t result;

	if (strcmp(map_key_for_list, "zone") == 0) {
		name1 = dns_fixedname_initname(&fixed1);
		name2 = dns_fixedname_initname(&fixed2);
		result = dns_name_fromstring(name1, name, dns_rootname, 0,
					     NULL);
		RUNTIME_CHECK(result == ISC_R_SUCCESS);
	}

	cfg_map_get(config, map_key_for_list, &list);
	for (element = cfg_list_first(list); element != NULL;
	     element = cfg_list_next(element))
	{
		const char *vname;

		obj = cfg_listelt_value(element);
		INSIST(obj != NULL);
		vname = cfg_obj_asstring(cfg_tuple_get(obj, "name"));
		if (vname == NULL) {
			obj = NULL;
			continue;
		}

		if (name1 != NULL) {
			result = dns_name_fromstring(name2, vname, dns_rootname,
						     0, NULL);
			if (result == ISC_R_SUCCESS &&
			    dns_name_equal(name1, name2))
			{
				const cfg_obj_t *zoptions;
				const cfg_obj_t *typeobj = NULL;
				zoptions = cfg_tuple_get(obj, "options");

				if (zoptions != NULL) {
					cfg_map_get(zoptions, "type", &typeobj);
				}
				if (redirect && typeobj != NULL &&
				    strcasecmp(cfg_obj_asstring(typeobj),
					       "redirect") == 0)
				{
					break;
				} else if (!redirect) {
					break;
				}
			}
		} else if (strcasecmp(vname, name) == 0) {
			break;
		}

		obj = NULL;
	}

	return (obj);
}

static void
emitzone(void *arg, const char *buf, int len) {
	ns_dzarg_t *dzarg = arg;
	isc_result_t result;

	REQUIRE(dzarg != NULL && ISC_MAGIC_VALID(dzarg, DZARG_MAGIC));
	result = putmem(dzarg->text, buf, len);
	if (result != ISC_R_SUCCESS && dzarg->result == ISC_R_SUCCESS) {
		dzarg->result = result;
	}
}

/*
 * Act on a "showzone" command from the command channel.
 */
isc_result_t
named_server_showzone(named_server_t *server, isc_lex_t *lex,
		      isc_buffer_t **text) {
	isc_result_t result;
	const cfg_obj_t *vconfig = NULL, *zconfig = NULL;
	char zonename[DNS_NAME_FORMATSIZE];
	const cfg_obj_t *map;
	dns_view_t *view = NULL;
	dns_zone_t *zone = NULL;
	ns_cfgctx_t *cfg = NULL;
#ifdef HAVE_LMDB
	cfg_obj_t *nzconfig = NULL;
#endif /* HAVE_LMDB */
	bool added, redirect;
	ns_dzarg_t dzarg;

	REQUIRE(text != NULL);

	/* Parse parameters */
	CHECK(zone_from_args(server, lex, NULL, &zone, zonename, text, true));
	if (zone == NULL) {
		result = ISC_R_UNEXPECTEDEND;
		goto cleanup;
	}

	redirect = dns_zone_gettype(zone) == dns_zone_redirect;
	added = dns_zone_getadded(zone);
	view = dns_zone_getview(zone);
	dns_zone_detach(&zone);

	cfg = (ns_cfgctx_t *)view->new_zone_config;
	if (cfg == NULL) {
		result = ISC_R_FAILURE;
		goto cleanup;
	}

	if (!added) {
		/* Find the view statement */
		vconfig = find_name_in_list_from_map(cfg->config, "view",
						     view->name, false);

		/* Find the zone statement */
		if (vconfig != NULL) {
			map = cfg_tuple_get(vconfig, "options");
		} else {
			map = cfg->config;
		}

		zconfig = find_name_in_list_from_map(map, "zone", zonename,
						     redirect);
	}

#ifndef HAVE_LMDB
	if (zconfig == NULL && cfg->nzf_config != NULL) {
		zconfig = find_name_in_list_from_map(cfg->nzf_config, "zone",
						     zonename, redirect);
	}
#else  /* HAVE_LMDB */
	if (zconfig == NULL) {
		const cfg_obj_t *zlist = NULL;
		CHECK(get_newzone_config(view, zonename, &nzconfig));
		CHECK(cfg_map_get(nzconfig, "zone", &zlist));
		if (!cfg_obj_islist(zlist)) {
			CHECK(ISC_R_FAILURE);
		}

		zconfig = cfg_listelt_value(cfg_list_first(zlist));
	}
#endif /* HAVE_LMDB */

	if (zconfig == NULL) {
		CHECK(ISC_R_NOTFOUND);
	}

	CHECK(putstr(text, "zone "));
	dzarg.magic = DZARG_MAGIC;
	dzarg.text = text;
	dzarg.result = ISC_R_SUCCESS;
	cfg_printx(zconfig, CFG_PRINTER_ONELINE, emitzone, &dzarg);
	CHECK(dzarg.result);

	CHECK(putstr(text, ";"));

	result = ISC_R_SUCCESS;

cleanup:
#ifdef HAVE_LMDB
	if (nzconfig != NULL) {
		cfg_obj_destroy(named_g_addparser, &nzconfig);
	}
#endif /* HAVE_LMDB */
	if (isc_buffer_usedlength(*text) > 0) {
		(void)putnull(text);
	}

	return (result);
}

static void
newzone_cfgctx_destroy(void **cfgp) {
	ns_cfgctx_t *cfg;

	REQUIRE(cfgp != NULL && *cfgp != NULL);

	cfg = *cfgp;

	if (cfg->conf_parser != NULL) {
		if (cfg->config != NULL) {
			cfg_obj_destroy(cfg->conf_parser, &cfg->config);
		}
		if (cfg->vconfig != NULL) {
			cfg_obj_destroy(cfg->conf_parser, &cfg->vconfig);
		}
		cfg_parser_destroy(&cfg->conf_parser);
	}
	if (cfg->add_parser != NULL) {
		if (cfg->nzf_config != NULL) {
			cfg_obj_destroy(cfg->add_parser, &cfg->nzf_config);
		}
		cfg_parser_destroy(&cfg->add_parser);
	}

	if (cfg->actx != NULL) {
		cfg_aclconfctx_detach(&cfg->actx);
	}

	isc_mem_putanddetach(&cfg->mctx, cfg, sizeof(*cfg));
	*cfgp = NULL;
}

isc_result_t
named_server_signing(named_server_t *server, isc_lex_t *lex,
		     isc_buffer_t **text) {
	isc_result_t result = ISC_R_SUCCESS;
	dns_zone_t *zone = NULL;
	dns_name_t *origin;
	dns_db_t *db = NULL;
	dns_dbnode_t *node = NULL;
	dns_dbversion_t *version = NULL;
	dns_rdatatype_t privatetype;
	dns_rdataset_t privset;
	bool first = true;
	bool list = false, clear = false;
	bool chain = false;
	bool setserial = false;
	bool resalt = false;
	uint32_t serial = 0;
	char keystr[DNS_SECALG_FORMATSIZE + 7]; /* <5-digit keyid>/<alg> */
	unsigned short hash = 0, flags = 0, iter = 0, saltlen = 0;
	unsigned char salt[255];
	const char *ptr;
	size_t n;
	bool kasp = false;

	REQUIRE(text != NULL);

	dns_rdataset_init(&privset);

	/* Skip the command name. */
	ptr = next_token(lex, text);
	if (ptr == NULL) {
		return (ISC_R_UNEXPECTEDEND);
	}

	/* Find out what we are to do. */
	ptr = next_token(lex, text);
	if (ptr == NULL) {
		return (ISC_R_UNEXPECTEDEND);
	}

	if (strcasecmp(ptr, "-list") == 0) {
		list = true;
	} else if ((strcasecmp(ptr, "-clear") == 0) ||
		   (strcasecmp(ptr, "-clean") == 0))
	{
		clear = true;
		ptr = next_token(lex, text);
		if (ptr == NULL) {
			return (ISC_R_UNEXPECTEDEND);
		}
		strlcpy(keystr, ptr, sizeof(keystr));
	} else if (strcasecmp(ptr, "-nsec3param") == 0) {
		char hashbuf[64], flagbuf[64], iterbuf[64];
		char nbuf[256];

		chain = true;
		ptr = next_token(lex, text);
		if (ptr == NULL) {
			return (ISC_R_UNEXPECTEDEND);
		}

		if (strcasecmp(ptr, "none") == 0) {
			hash = 0;
		} else {
			strlcpy(hashbuf, ptr, sizeof(hashbuf));

			ptr = next_token(lex, text);
			if (ptr == NULL) {
				return (ISC_R_UNEXPECTEDEND);
			}
			strlcpy(flagbuf, ptr, sizeof(flagbuf));

			ptr = next_token(lex, text);
			if (ptr == NULL) {
				return (ISC_R_UNEXPECTEDEND);
			}
			strlcpy(iterbuf, ptr, sizeof(iterbuf));
			n = snprintf(nbuf, sizeof(nbuf), "%s %s %s", hashbuf,
				     flagbuf, iterbuf);
			if (n == sizeof(nbuf)) {
				return (ISC_R_NOSPACE);
			}
			n = sscanf(nbuf, "%hu %hu %hu", &hash, &flags, &iter);
			if (n != 3U) {
				return (ISC_R_BADNUMBER);
			}

			if (hash > 0xffU || flags > 0xffU ||
			    iter > dns_nsec3_maxiterations())
			{
				return (ISC_R_RANGE);
			}

			ptr = next_token(lex, text);
			if (ptr == NULL) {
				return (ISC_R_UNEXPECTEDEND);
			} else if (strcasecmp(ptr, "auto") == 0) {
				/* Auto-generate a random salt.
				 * XXXMUKS: This currently uses the
				 * minimum recommended length by RFC
				 * 5155 (64 bits). It should be made
				 * configurable.
				 */
				saltlen = 8;
				resalt = true;
			} else if (strcmp(ptr, "-") != 0) {
				isc_buffer_t buf;

				isc_buffer_init(&buf, salt, sizeof(salt));
				CHECK(isc_hex_decodestring(ptr, &buf));
				saltlen = isc_buffer_usedlength(&buf);
			}
		}
	} else if (strcasecmp(ptr, "-serial") == 0) {
		ptr = next_token(lex, text);
		if (ptr == NULL) {
			return (ISC_R_UNEXPECTEDEND);
		}
		CHECK(isc_parse_uint32(&serial, ptr, 10));
		setserial = true;
	} else {
		CHECK(DNS_R_SYNTAX);
	}

	CHECK(zone_from_args(server, lex, NULL, &zone, NULL, text, false));
	if (zone == NULL) {
		CHECK(ISC_R_UNEXPECTEDEND);
	}

	if (dns_zone_getkasp(zone) != NULL) {
		kasp = true;
	}

	if (clear) {
		CHECK(dns_zone_keydone(zone, keystr));
		(void)putstr(text, "request queued");
		(void)putnull(text);
	} else if (chain && !kasp) {
		CHECK(dns_zone_setnsec3param(
			zone, (uint8_t)hash, (uint8_t)flags, iter,
			(uint8_t)saltlen, salt, true, resalt));
		(void)putstr(text, "nsec3param request queued");
		(void)putnull(text);
	} else if (setserial) {
		CHECK(dns_zone_setserial(zone, serial));
		(void)putstr(text, "serial request queued");
		(void)putnull(text);
	} else if (list) {
		privatetype = dns_zone_getprivatetype(zone);
		origin = dns_zone_getorigin(zone);
		CHECK(dns_zone_getdb(zone, &db));
		CHECK(dns_db_findnode(db, origin, false, &node));
		dns_db_currentversion(db, &version);

		result = dns_db_findrdataset(db, node, version, privatetype,
					     dns_rdatatype_none, 0, &privset,
					     NULL);
		if (result == ISC_R_NOTFOUND) {
			(void)putstr(text, "No signing records found");
			(void)putnull(text);
			result = ISC_R_SUCCESS;
			goto cleanup;
		}

		for (result = dns_rdataset_first(&privset);
		     result == ISC_R_SUCCESS;
		     result = dns_rdataset_next(&privset))
		{
			dns_rdata_t priv = DNS_RDATA_INIT;
			/*
			 * In theory, the output buffer could hold a full RDATA
			 * record which is 16-bit and then some text around
			 * it
			 */
			char output[UINT16_MAX + BUFSIZ];
			isc_buffer_t buf;

			dns_rdataset_current(&privset, &priv);

			isc_buffer_init(&buf, output, sizeof(output));
			CHECK(dns_private_totext(&priv, &buf));
			if (!first) {
				CHECK(putstr(text, "\n"));
			}
			CHECK(putstr(text, output));
			first = false;
		}
		if (!first) {
			CHECK(putnull(text));
		}

		if (result == ISC_R_NOMORE) {
			result = ISC_R_SUCCESS;
		}
	} else if (kasp) {
		(void)putstr(text, "zone uses dnssec-policy, use rndc dnssec "
				   "command instead");
		(void)putnull(text);
	}

cleanup:
	if (dns_rdataset_isassociated(&privset)) {
		dns_rdataset_disassociate(&privset);
	}
	if (node != NULL) {
		dns_db_detachnode(db, &node);
	}
	if (version != NULL) {
		dns_db_closeversion(db, &version, false);
	}
	if (db != NULL) {
		dns_db_detach(&db);
	}
	if (zone != NULL) {
		dns_zone_detach(&zone);
	}

	return (result);
}

static bool
argcheck(char *cmd, const char *full) {
	size_t l;

	if (cmd == NULL || cmd[0] != '-') {
		return (false);
	}

	cmd++;
	l = strlen(cmd);
	if (l > strlen(full) || strncasecmp(cmd, full, l) != 0) {
		return (false);
	}

	return (true);
}

isc_result_t
named_server_dnssec(named_server_t *server, isc_lex_t *lex,
		    isc_buffer_t **text) {
	isc_result_t result = ISC_R_SUCCESS;
	dns_zone_t *zone = NULL;
	dns_kasp_t *kasp = NULL;
	dns_dnsseckeylist_t keys;
	dns_dnsseckey_t *key;
	char *ptr, *zonetext = NULL;
	const char *msg = NULL;
	/* variables for -checkds */
	bool checkds = false, dspublish = false;
	/* variables for -rollover */
	bool rollover = false;
	/* variables for -key */
	bool use_keyid = false;
	dns_keytag_t keyid = 0;
	uint8_t algorithm = 0;
	/* variables for -status */
	bool status = false;
	// OQS updated from 4096 to 8192
	char output[8192];
	isc_stdtime_t now, when;
	isc_time_t timenow, timewhen;
	const char *dir;
	dns_db_t *db = NULL;
	dns_dbversion_t *version = NULL;

	REQUIRE(text != NULL);

	/* Skip the command name. */
	ptr = next_token(lex, text);
	if (ptr == NULL) {
		return (ISC_R_UNEXPECTEDEND);
	}

	/* Find out what we are to do. */
	ptr = next_token(lex, text);
	if (ptr == NULL) {
		return (ISC_R_UNEXPECTEDEND);
	}

	/* Initialize current time and key list. */
	timenow = isc_time_now();
	now = isc_time_seconds(&timenow);
	when = now;

	ISC_LIST_INIT(keys);

	if (strcasecmp(ptr, "-status") == 0) {
		status = true;
	} else if (strcasecmp(ptr, "-rollover") == 0) {
		rollover = true;
	} else if (strcasecmp(ptr, "-checkds") == 0) {
		checkds = true;
	} else {
		CHECK(DNS_R_SYNTAX);
	}

	if (rollover || checkds) {
		/* Check for options */
		for (;;) {
			ptr = next_token(lex, text);
			if (ptr == NULL) {
				msg = "Bad format";
				CHECK(ISC_R_UNEXPECTEDEND);
			} else if (argcheck(ptr, "alg")) {
				isc_consttextregion_t alg;
				ptr = next_token(lex, text);
				if (ptr == NULL) {
					msg = "No key algorithm specified";
					CHECK(ISC_R_UNEXPECTEDEND);
				}
				alg.base = ptr;
				alg.length = strlen(alg.base);
				result = dns_secalg_fromtext(
					&algorithm, (isc_textregion_t *)&alg);
				if (result != ISC_R_SUCCESS) {
					msg = "Bad algorithm";
					CHECK(DNS_R_SYNTAX);
				}
				continue;
			} else if (argcheck(ptr, "key")) {
				uint16_t id;
				ptr = next_token(lex, text);
				if (ptr == NULL) {
					msg = "No key identifier specified";
					CHECK(ISC_R_UNEXPECTEDEND);
				}
				CHECK(isc_parse_uint16(&id, ptr, 10));
				keyid = (dns_keytag_t)id;
				use_keyid = true;
				continue;
			} else if (argcheck(ptr, "when")) {
				uint32_t tw;
				ptr = next_token(lex, text);
				if (ptr == NULL) {
					msg = "No time specified";
					CHECK(ISC_R_UNEXPECTEDEND);
				}
				CHECK(dns_time32_fromtext(ptr, &tw));
				when = (isc_stdtime_t)tw;
				continue;
			} else if (ptr[0] == '-') {
				msg = "Unknown option";
				CHECK(DNS_R_SYNTAX);
			} else if (checkds) {
				/*
				 * No arguments provided, so we must be
				 * parsing "published|withdrawn".
				 */
				if (strcasecmp(ptr, "published") == 0) {
					dspublish = true;
				} else if (strcasecmp(ptr, "withdrawn") != 0) {
					CHECK(DNS_R_SYNTAX);
				}
			} else if (rollover) {
				/*
				 * No arguments provided, so we must be
				 * parsing the zone.
				 */
				zonetext = ptr;
			}
			break;
		}

		if (rollover && !use_keyid) {
			msg = "Key id is required when scheduling rollover";
			CHECK(DNS_R_SYNTAX);
		}

		if (algorithm > 0 && !use_keyid) {
			msg = "Key id is required when setting algorithm";
			CHECK(DNS_R_SYNTAX);
		}
	}

	/* Get zone. */
	CHECK(zone_from_args(server, lex, zonetext, &zone, NULL, text, false));
	if (zone == NULL) {
		msg = "Zone not found";
		CHECK(ISC_R_UNEXPECTEDEND);
	}

	/* Trailing garbage? */
	ptr = next_token(lex, text);
	if (ptr != NULL) {
		msg = "Too many arguments";
		CHECK(DNS_R_SYNTAX);
	}

	/* Get dnssec-policy. */
	kasp = dns_zone_getkasp(zone);
	if (kasp == NULL) {
		msg = "Zone does not have dnssec-policy";
		goto cleanup;
	}

	/* Get DNSSEC keys. */
	dir = dns_zone_getkeydirectory(zone);
	CHECK(dns_zone_getdb(zone, &db));
	dns_db_currentversion(db, &version);
	LOCK(&kasp->lock);
	result = dns_zone_getdnsseckeys(zone, db, version, now, &keys);
	UNLOCK(&kasp->lock);
	if (result != ISC_R_SUCCESS) {
		if (result != ISC_R_NOTFOUND) {
			goto cleanup;
		}
	}

	if (status) {
		/*
		 * Output the DNSSEC status of the key and signing policy.
		 */
		LOCK(&kasp->lock);
		dns_keymgr_status(kasp, &keys, now, &output[0], sizeof(output));
		UNLOCK(&kasp->lock);
		CHECK(putstr(text, output));
	} else if (checkds) {
		/*
		 * Mark DS record has been seen, so it may move to the
		 * rumoured state.
		 */
		char whenbuf[80];
		isc_time_set(&timewhen, when, 0);
		isc_time_formattimestamp(&timewhen, whenbuf, sizeof(whenbuf));
		isc_result_t ret;

		LOCK(&kasp->lock);
		if (use_keyid) {
			result = dns_keymgr_checkds_id(kasp, &keys, dir, now,
						       when, dspublish, keyid,
						       (unsigned int)algorithm);
		} else {
			result = dns_keymgr_checkds(kasp, &keys, dir, now, when,
						    dspublish);
		}
		UNLOCK(&kasp->lock);

		switch (result) {
		case ISC_R_SUCCESS:
			/*
			 * Rekey after checkds command because the next key
			 * event may have changed.
			 */
			dns_zone_rekey(zone, false);

			if (use_keyid) {
				char tagbuf[6];
				snprintf(tagbuf, sizeof(tagbuf), "%u", keyid);
				CHECK(putstr(text, "KSK "));
				CHECK(putstr(text, tagbuf));
				CHECK(putstr(text, ": "));
			}
			CHECK(putstr(text, "Marked DS as "));
			if (dspublish) {
				CHECK(putstr(text, "published "));
			} else {
				CHECK(putstr(text, "withdrawn "));
			}
			CHECK(putstr(text, "since "));
			CHECK(putstr(text, whenbuf));
			break;
		case DNS_R_TOOMANYKEYS:
			CHECK(putstr(text,
				     "Error: multiple possible keys found, "
				     "retry command with -key id"));
			break;
		default:
			ret = result;
			CHECK(putstr(text,
				     "Error executing checkds command: "));
			CHECK(putstr(text, isc_result_totext(ret)));
			break;
		}
	} else if (rollover) {
		/*
		 * Manually rollover a key.
		 */
		char whenbuf[80];
		isc_time_set(&timewhen, when, 0);
		isc_time_formattimestamp(&timewhen, whenbuf, sizeof(whenbuf));
		isc_result_t ret;

		LOCK(&kasp->lock);
		result = dns_keymgr_rollover(kasp, &keys, dir, now, when, keyid,
					     (unsigned int)algorithm);
		UNLOCK(&kasp->lock);

		switch (result) {
		case ISC_R_SUCCESS:
			/*
			 * Rekey after rollover command because the next key
			 * event may have changed.
			 */
			dns_zone_rekey(zone, false);

			if (use_keyid) {
				char tagbuf[6];
				snprintf(tagbuf, sizeof(tagbuf), "%u", keyid);
				CHECK(putstr(text, "Key "));
				CHECK(putstr(text, tagbuf));
				CHECK(putstr(text, ": "));
			}
			CHECK(putstr(text, "Rollover scheduled on "));
			CHECK(putstr(text, whenbuf));
			break;
		case DNS_R_TOOMANYKEYS:
			CHECK(putstr(text,
				     "Error: multiple possible keys found, "
				     "retry command with -alg algorithm"));
			break;
		default:
			ret = result;
			CHECK(putstr(text,
				     "Error executing rollover command: "));
			CHECK(putstr(text, isc_result_totext(ret)));
			break;
		}
	}
	CHECK(putnull(text));

cleanup:
	if (msg != NULL) {
		(void)putstr(text, msg);
		(void)putnull(text);
	}

	if (version != NULL) {
		dns_db_closeversion(db, &version, false);
	}
	if (db != NULL) {
		dns_db_detach(&db);
	}

	while (!ISC_LIST_EMPTY(keys)) {
		key = ISC_LIST_HEAD(keys);
		ISC_LIST_UNLINK(keys, key, link);
		dns_dnsseckey_destroy(dns_zone_getmctx(zone), &key);
	}

	if (zone != NULL) {
		dns_zone_detach(&zone);
	}

	return (result);
}

static isc_result_t
putmem(isc_buffer_t **b, const char *str, size_t len) {
	isc_result_t result;

	result = isc_buffer_reserve(*b, (unsigned int)len);
	if (result != ISC_R_SUCCESS) {
		return (ISC_R_NOSPACE);
	}

	isc_buffer_putmem(*b, (const unsigned char *)str, (unsigned int)len);
	return (ISC_R_SUCCESS);
}

static isc_result_t
putstr(isc_buffer_t **b, const char *str) {
	return (putmem(b, str, strlen(str)));
}

static isc_result_t
putuint8(isc_buffer_t **b, uint8_t val) {
	isc_result_t result;

	result = isc_buffer_reserve(*b, 1);
	if (result != ISC_R_SUCCESS) {
		return (ISC_R_NOSPACE);
	}

	isc_buffer_putuint8(*b, val);
	return (ISC_R_SUCCESS);
}

static isc_result_t
putnull(isc_buffer_t **b) {
	return (putuint8(b, 0));
}

isc_result_t
named_server_zonestatus(named_server_t *server, isc_lex_t *lex,
			isc_buffer_t **text) {
	isc_result_t result = ISC_R_SUCCESS;
	dns_zone_t *zone = NULL, *raw = NULL, *mayberaw = NULL;
	const char *type, *file;
	char zonename[DNS_NAME_FORMATSIZE];
	uint32_t serial, signed_serial, nodes;
	char serbuf[16], sserbuf[16], nodebuf[16];
	char resignbuf[DNS_NAME_FORMATSIZE + DNS_RDATATYPE_FORMATSIZE + 2];
	char lbuf[ISC_FORMATHTTPTIMESTAMP_SIZE];
	char xbuf[ISC_FORMATHTTPTIMESTAMP_SIZE];
	char rbuf[ISC_FORMATHTTPTIMESTAMP_SIZE];
	char kbuf[ISC_FORMATHTTPTIMESTAMP_SIZE];
	char rtbuf[ISC_FORMATHTTPTIMESTAMP_SIZE];
	isc_time_t loadtime, expiretime, refreshtime;
	isc_time_t refreshkeytime, resigntime;
	dns_zonetype_t zonetype;
	bool dynamic = false, frozen = false;
	bool hasraw = false;
	bool secure, maintain, allow;
	dns_db_t *db = NULL, *rawdb = NULL;
	char **incfiles = NULL;
	int nfiles = 0;

	REQUIRE(text != NULL);

	isc_time_settoepoch(&loadtime);
	isc_time_settoepoch(&refreshtime);
	isc_time_settoepoch(&expiretime);
	isc_time_settoepoch(&refreshkeytime);
	isc_time_settoepoch(&resigntime);

	CHECK(zone_from_args(server, lex, NULL, &zone, zonename, text, true));
	if (zone == NULL) {
		result = ISC_R_UNEXPECTEDEND;
		goto cleanup;
	}

	/* Inline signing? */
	CHECK(dns_zone_getdb(zone, &db));
	dns_zone_getraw(zone, &raw);
	hasraw = (raw != NULL);
	if (hasraw) {
		mayberaw = raw;
		zonetype = dns_zone_gettype(raw);
		CHECK(dns_zone_getdb(raw, &rawdb));
	} else {
		mayberaw = zone;
		zonetype = dns_zone_gettype(zone);
	}

	type = dns_zonetype_name(zonetype);

	/* Serial number */
	result = dns_zone_getserial(mayberaw, &serial);

	/* This is to mirror old behavior with dns_zone_getserial */
	if (result != ISC_R_SUCCESS) {
		serial = 0;
	}

	snprintf(serbuf, sizeof(serbuf), "%u", serial);
	if (hasraw) {
		result = dns_zone_getserial(zone, &signed_serial);
		if (result != ISC_R_SUCCESS) {
			serial = 0;
		}
		snprintf(sserbuf, sizeof(sserbuf), "%u", signed_serial);
	}

	/* Database node count */
	nodes = dns_db_nodecount(hasraw ? rawdb : db, dns_dbtree_main);
	snprintf(nodebuf, sizeof(nodebuf), "%u", nodes);

	/* Security */
	secure = dns_db_issecure(db);
	allow = ((dns_zone_getkeyopts(zone) & DNS_ZONEKEY_ALLOW) != 0);
	maintain = ((dns_zone_getkeyopts(zone) & DNS_ZONEKEY_MAINTAIN) != 0);

	/* Master files */
	file = dns_zone_getfile(mayberaw);
	nfiles = dns_zone_getincludes(mayberaw, &incfiles);

	/* Load time */
	dns_zone_getloadtime(zone, &loadtime);
	isc_time_formathttptimestamp(&loadtime, lbuf, sizeof(lbuf));

	/* Refresh/expire times */
	if (zonetype == dns_zone_secondary || zonetype == dns_zone_mirror ||
	    zonetype == dns_zone_stub || zonetype == dns_zone_redirect)
	{
		dns_zone_getexpiretime(mayberaw, &expiretime);
		isc_time_formathttptimestamp(&expiretime, xbuf, sizeof(xbuf));
		dns_zone_getrefreshtime(mayberaw, &refreshtime);
		isc_time_formathttptimestamp(&refreshtime, rbuf, sizeof(rbuf));
	}

	/* Key refresh time */
	if (zonetype == dns_zone_primary ||
	    (zonetype == dns_zone_secondary && hasraw))
	{
		dns_zone_getrefreshkeytime(zone, &refreshkeytime);
		isc_time_formathttptimestamp(&refreshkeytime, kbuf,
					     sizeof(kbuf));
	}

	/* Dynamic? */
	if (zonetype == dns_zone_primary) {
		dynamic = dns_zone_isdynamic(mayberaw, true);
		frozen = dynamic && !dns_zone_isdynamic(mayberaw, false);
	}

	/* Next resign event */
	if (secure && (zonetype == dns_zone_primary ||
		       (zonetype == dns_zone_secondary && hasraw)))
	{
		dns_name_t *name;
		dns_fixedname_t fixed;
		dns_rdataset_t next;

		dns_rdataset_init(&next);
		name = dns_fixedname_initname(&fixed);

		result = dns_db_getsigningtime(db, &next, name);
		if (result == ISC_R_SUCCESS) {
			char namebuf[DNS_NAME_FORMATSIZE];
			char typebuf[DNS_RDATATYPE_FORMATSIZE];

			dns_name_format(name, namebuf, sizeof(namebuf));
			dns_rdatatype_format(next.covers, typebuf,
					     sizeof(typebuf));
			snprintf(resignbuf, sizeof(resignbuf), "%s/%s", namebuf,
				 typebuf);
			isc_time_set(
				&resigntime,
				next.resign -
					dns_zone_getsigresigninginterval(zone),
				0);
			isc_time_formathttptimestamp(&resigntime, rtbuf,
						     sizeof(rtbuf));
			dns_rdataset_disassociate(&next);
		}
	}

	/* Create text */
	CHECK(putstr(text, "name: "));
	CHECK(putstr(text, zonename));

	CHECK(putstr(text, "\ntype: "));
	CHECK(putstr(text, type));

	if (file != NULL) {
		int i;
		CHECK(putstr(text, "\nfiles: "));
		CHECK(putstr(text, file));
		for (i = 0; i < nfiles; i++) {
			CHECK(putstr(text, ", "));
			if (incfiles[i] != NULL) {
				CHECK(putstr(text, incfiles[i]));
			}
		}
	}

	CHECK(putstr(text, "\nserial: "));
	CHECK(putstr(text, serbuf));
	if (hasraw) {
		CHECK(putstr(text, "\nsigned serial: "));
		CHECK(putstr(text, sserbuf));
	}

	CHECK(putstr(text, "\nnodes: "));
	CHECK(putstr(text, nodebuf));

	if (!isc_time_isepoch(&loadtime)) {
		CHECK(putstr(text, "\nlast loaded: "));
		CHECK(putstr(text, lbuf));
	}

	if (!isc_time_isepoch(&refreshtime)) {
		CHECK(putstr(text, "\nnext refresh: "));
		CHECK(putstr(text, rbuf));
	}

	if (!isc_time_isepoch(&expiretime)) {
		CHECK(putstr(text, "\nexpires: "));
		CHECK(putstr(text, xbuf));
	}

	if (secure) {
		CHECK(putstr(text, "\nsecure: yes"));
		if (hasraw) {
			CHECK(putstr(text, "\ninline signing: yes"));
		} else {
			CHECK(putstr(text, "\ninline signing: no"));
		}
	} else {
		CHECK(putstr(text, "\nsecure: no"));
	}

	if (maintain) {
		CHECK(putstr(text, "\nkey maintenance: automatic"));
		if (!isc_time_isepoch(&refreshkeytime)) {
			CHECK(putstr(text, "\nnext key event: "));
			CHECK(putstr(text, kbuf));
		}
	} else if (allow) {
		CHECK(putstr(text, "\nkey maintenance: on command"));
	} else if (secure || hasraw) {
		CHECK(putstr(text, "\nkey maintenance: none"));
	}

	if (!isc_time_isepoch(&resigntime)) {
		CHECK(putstr(text, "\nnext resign node: "));
		CHECK(putstr(text, resignbuf));
		CHECK(putstr(text, "\nnext resign time: "));
		CHECK(putstr(text, rtbuf));
	}

	if (dynamic) {
		CHECK(putstr(text, "\ndynamic: yes"));
		if (frozen) {
			CHECK(putstr(text, "\nfrozen: yes"));
		} else {
			CHECK(putstr(text, "\nfrozen: no"));
		}
	} else {
		CHECK(putstr(text, "\ndynamic: no"));
	}

	CHECK(putstr(text, "\nreconfigurable via modzone: "));
	CHECK(putstr(text, dns_zone_getadded(zone) ? "yes" : "no"));

cleanup:
	/* Indicate truncated output if possible. */
	if (result == ISC_R_NOSPACE) {
		(void)putstr(text, "\n...");
	}
	if ((result == ISC_R_SUCCESS || result == ISC_R_NOSPACE)) {
		(void)putnull(text);
	}

	if (db != NULL) {
		dns_db_detach(&db);
	}
	if (rawdb != NULL) {
		dns_db_detach(&rawdb);
	}
	if (incfiles != NULL && mayberaw != NULL) {
		int i;
		isc_mem_t *mctx = dns_zone_getmctx(mayberaw);

		for (i = 0; i < nfiles; i++) {
			if (incfiles[i] != NULL) {
				isc_mem_free(mctx, incfiles[i]);
			}
		}
		isc_mem_free(mctx, incfiles);
	}
	if (raw != NULL) {
		dns_zone_detach(&raw);
	}
	if (zone != NULL) {
		dns_zone_detach(&zone);
	}
	return (result);
}

isc_result_t
named_server_nta(named_server_t *server, isc_lex_t *lex, bool readonly,
		 isc_buffer_t **text) {
	dns_view_t *view;
	dns_ntatable_t *ntatable = NULL;
	isc_result_t result = ISC_R_SUCCESS;
	char *ptr, *nametext = NULL, *viewname;
	char namebuf[DNS_NAME_FORMATSIZE];
	char viewbuf[DNS_NAME_FORMATSIZE];
	isc_stdtime_t now, when;
	isc_time_t t;
	char tbuf[64];
	const char *msg = NULL;
	bool dump = false, force = false;
	dns_fixedname_t fn;
	const dns_name_t *ntaname;
	dns_name_t *fname;
	dns_ttl_t ntattl;
	bool ttlset = false, viewfound = false;
	dns_rdataclass_t rdclass = dns_rdataclass_in;
	bool first = true;

	REQUIRE(text != NULL);

	UNUSED(force);

	fname = dns_fixedname_initname(&fn);

	/* Skip the command name. */
	ptr = next_token(lex, text);
	if (ptr == NULL) {
		return (ISC_R_UNEXPECTEDEND);
	}

	for (;;) {
		/* Check for options */
		ptr = next_token(lex, text);
		if (ptr == NULL) {
			return (ISC_R_UNEXPECTEDEND);
		}

		if (strcmp(ptr, "--") == 0) {
			break;
		} else if (argcheck(ptr, "dump")) {
			dump = true;
		} else if (argcheck(ptr, "remove")) {
			ntattl = 0;
			ttlset = true;
		} else if (argcheck(ptr, "force")) {
			force = true;
			continue;
		} else if (argcheck(ptr, "lifetime")) {
			isc_textregion_t tr;

			ptr = next_token(lex, text);
			if (ptr == NULL) {
				msg = "No lifetime specified";
				CHECK(ISC_R_UNEXPECTEDEND);
			}

			tr.base = ptr;
			tr.length = strlen(ptr);
			result = dns_ttl_fromtext(&tr, &ntattl);
			if (result != ISC_R_SUCCESS) {
				msg = "could not parse NTA lifetime";
				CHECK(result);
			}

			if (ntattl > 604800) {
				msg = "NTA lifetime cannot exceed one week";
				CHECK(ISC_R_RANGE);
			}

			ttlset = true;
			continue;
		} else if (argcheck(ptr, "class")) {
			isc_textregion_t tr;

			ptr = next_token(lex, text);
			if (ptr == NULL) {
				msg = "No class specified";
				CHECK(ISC_R_UNEXPECTEDEND);
			}

			tr.base = ptr;
			tr.length = strlen(ptr);
			CHECK(dns_rdataclass_fromtext(&rdclass, &tr));
			continue;
		} else if (ptr[0] == '-') {
			msg = "Unknown option";
			CHECK(DNS_R_SYNTAX);
		} else {
			nametext = ptr;
		}

		break;
	}

	/*
	 * If -dump was specified, list NTA's and return
	 */
	if (dump) {
		for (view = ISC_LIST_HEAD(server->viewlist); view != NULL;
		     view = ISC_LIST_NEXT(view, link))
		{
			if (ntatable != NULL) {
				dns_ntatable_detach(&ntatable);
			}
			result = dns_view_getntatable(view, &ntatable);
			if (result == ISC_R_NOTFOUND) {
				continue;
			}

			CHECK(dns_ntatable_totext(ntatable, view->name, text));
		}
		CHECK(putnull(text));

		goto cleanup;
	}

	if (readonly) {
		isc_log_write(named_g_lctx, NAMED_LOGCATEGORY_GENERAL,
			      NAMED_LOGMODULE_CONTROL, ISC_LOG_INFO,
			      "rejecting restricted control channel "
			      "NTA command");
		CHECK(ISC_R_FAILURE);
	}

	/* Get the NTA name if not found above. */
	if (nametext == NULL) {
		nametext = next_token(lex, text);
	}
	if (nametext == NULL) {
		return (ISC_R_UNEXPECTEDEND);
	}

	/* Copy nametext as it'll be overwritten by next_token() */
	strlcpy(namebuf, nametext, DNS_NAME_FORMATSIZE);

	if (strcmp(namebuf, ".") == 0) {
		ntaname = dns_rootname;
	} else {
		isc_buffer_t b;
		isc_buffer_init(&b, namebuf, strlen(namebuf));
		isc_buffer_add(&b, strlen(namebuf));
		CHECK(dns_name_fromtext(fname, &b, dns_rootname, 0, NULL));
		ntaname = fname;
	}

	/* Look for the view name. */
	viewname = next_token(lex, text);
	if (viewname != NULL) {
		strlcpy(viewbuf, viewname, DNS_NAME_FORMATSIZE);
		viewname = viewbuf;
	}

	if (next_token(lex, text) != NULL) {
		CHECK(DNS_R_SYNTAX);
	}

	now = isc_stdtime_now();

	isc_loopmgr_pause(named_g_loopmgr);
	for (view = ISC_LIST_HEAD(server->viewlist); view != NULL;
	     view = ISC_LIST_NEXT(view, link))
	{
		if (viewname != NULL && strcmp(view->name, viewname) != 0) {
			continue;
		}
		viewfound = true;

		if (view->rdclass != rdclass && rdclass != dns_rdataclass_any) {
			continue;
		}

		if (view->nta_lifetime == 0) {
			continue;
		}

		if (!ttlset) {
			ntattl = view->nta_lifetime;
		}

		if (ntatable != NULL) {
			dns_ntatable_detach(&ntatable);
		}

		result = dns_view_getntatable(view, &ntatable);
		if (result == ISC_R_NOTFOUND) {
			result = ISC_R_SUCCESS;
			continue;
		}

		result = dns_view_flushnode(view, ntaname, true);
		isc_log_write(named_g_lctx, NAMED_LOGCATEGORY_GENERAL,
			      NAMED_LOGMODULE_SERVER, ISC_LOG_INFO,
			      "flush tree '%s' in cache view '%s': %s", namebuf,
			      view->name, isc_result_totext(result));

		if (ntattl != 0) {
			CHECK(dns_ntatable_add(ntatable, ntaname, force, now,
					       ntattl));

			when = now + ntattl;
			isc_time_set(&t, when, 0);
			isc_time_formattimestamp(&t, tbuf, sizeof(tbuf));

			if (!first) {
				CHECK(putstr(text, "\n"));
			}
			first = false;

			CHECK(putstr(text, "Negative trust anchor added: "));
			CHECK(putstr(text, namebuf));
			CHECK(putstr(text, "/"));
			CHECK(putstr(text, view->name));
			CHECK(putstr(text, ", expires "));
			CHECK(putstr(text, tbuf));

			isc_log_write(named_g_lctx, NAMED_LOGCATEGORY_GENERAL,
				      NAMED_LOGMODULE_SERVER, ISC_LOG_INFO,
				      "added NTA '%s' (%d sec) in view '%s'",
				      namebuf, ntattl, view->name);
		} else {
			bool wasremoved;

			result = dns_ntatable_delete(ntatable, ntaname);
			if (result == ISC_R_SUCCESS) {
				wasremoved = true;
			} else if (result == ISC_R_NOTFOUND) {
				wasremoved = false;
			} else {
				goto cleanup_exclusive;
			}

			if (!first) {
				CHECK(putstr(text, "\n"));
			}
			first = false;

			CHECK(putstr(text, "Negative trust anchor "));
			CHECK(putstr(text,
				     wasremoved ? "removed: " : "not found: "));
			CHECK(putstr(text, namebuf));
			CHECK(putstr(text, "/"));
			CHECK(putstr(text, view->name));

			if (wasremoved) {
				isc_log_write(
					named_g_lctx, NAMED_LOGCATEGORY_GENERAL,
					NAMED_LOGMODULE_SERVER, ISC_LOG_INFO,
					"removed NTA '%s' in view %s", namebuf,
					view->name);
			}
		}

		result = dns_view_saventa(view);
		if (result != ISC_R_SUCCESS) {
			isc_log_write(named_g_lctx, NAMED_LOGCATEGORY_GENERAL,
				      NAMED_LOGMODULE_SERVER, ISC_LOG_ERROR,
				      "error writing NTA file "
				      "for view '%s': %s",
				      view->name, isc_result_totext(result));
		}
	}

	if (!viewfound) {
		msg = "No such view";
		result = ISC_R_NOTFOUND;
	} else {
		(void)putnull(text);
	}

cleanup_exclusive:
	isc_loopmgr_resume(named_g_loopmgr);

cleanup:

	if (msg != NULL) {
		(void)putstr(text, msg);
		(void)putnull(text);
	}

	if (ntatable != NULL) {
		dns_ntatable_detach(&ntatable);
	}
	return (result);
}

isc_result_t
named_server_saventa(named_server_t *server) {
	dns_view_t *view;

	for (view = ISC_LIST_HEAD(server->viewlist); view != NULL;
	     view = ISC_LIST_NEXT(view, link))
	{
		isc_result_t result = dns_view_saventa(view);

		if (result != ISC_R_SUCCESS) {
			isc_log_write(named_g_lctx, NAMED_LOGCATEGORY_GENERAL,
				      NAMED_LOGMODULE_SERVER, ISC_LOG_ERROR,
				      "error writing NTA file "
				      "for view '%s': %s",
				      view->name, isc_result_totext(result));
		}
	}

	return (ISC_R_SUCCESS);
}

isc_result_t
named_server_loadnta(named_server_t *server) {
	dns_view_t *view;

	for (view = ISC_LIST_HEAD(server->viewlist); view != NULL;
	     view = ISC_LIST_NEXT(view, link))
	{
		isc_result_t result = dns_view_loadnta(view);

		if ((result != ISC_R_SUCCESS) &&
		    (result != ISC_R_FILENOTFOUND) &&
		    (result != ISC_R_NOTFOUND))
		{
			isc_log_write(named_g_lctx, NAMED_LOGCATEGORY_GENERAL,
				      NAMED_LOGMODULE_SERVER, ISC_LOG_ERROR,
				      "error loading NTA file "
				      "for view '%s': %s",
				      view->name, isc_result_totext(result));
		}
	}

	return (ISC_R_SUCCESS);
}

static isc_result_t
mkey_refresh(dns_view_t *view, isc_buffer_t **text) {
	isc_result_t result;
	char msg[DNS_NAME_FORMATSIZE + 500] = "";

	snprintf(msg, sizeof(msg), "refreshing managed keys for '%s'",
		 view->name);
	CHECK(putstr(text, msg));
	CHECK(dns_zone_synckeyzone(view->managed_keys));

cleanup:
	return (result);
}

static isc_result_t
mkey_destroy(dns_view_t *view, isc_buffer_t **text) {
	isc_result_t result;
	char msg[DNS_NAME_FORMATSIZE + 500] = "";
	const char *file = NULL;
	dns_db_t *dbp = NULL;
	dns_zone_t *mkzone = NULL;
	bool removed_a_file = false;

	if (view->managed_keys == NULL) {
		CHECK(ISC_R_NOTFOUND);
	}

	snprintf(msg, sizeof(msg), "destroying managed-keys database for '%s'",
		 view->name);
	CHECK(putstr(text, msg));

	isc_loopmgr_pause(named_g_loopmgr);

	/* Remove and clean up managed keys zone from view */
	mkzone = view->managed_keys;
	view->managed_keys = NULL;
	(void)dns_zone_flush(mkzone);

	/* Unload zone database */
	if (dns_zone_getdb(mkzone, &dbp) == ISC_R_SUCCESS) {
		dns_db_detach(&dbp);
		dns_zone_unload(mkzone);
	}

	/* Delete files */
	file = dns_zone_getfile(mkzone);
	result = isc_file_remove(file);
	if (result == ISC_R_SUCCESS) {
		removed_a_file = true;
	} else {
		isc_log_write(named_g_lctx, NAMED_LOGCATEGORY_GENERAL,
			      NAMED_LOGMODULE_SERVER, ISC_LOG_WARNING,
			      "file %s not removed: %s", file,
			      isc_result_totext(result));
	}

	file = dns_zone_getjournal(mkzone);
	result = isc_file_remove(file);
	if (result == ISC_R_SUCCESS) {
		removed_a_file = true;
	} else {
		isc_log_write(named_g_lctx, NAMED_LOGCATEGORY_GENERAL,
			      NAMED_LOGMODULE_SERVER, ISC_LOG_WARNING,
			      "file %s not removed: %s", file,
			      isc_result_totext(result));
	}

	if (!removed_a_file) {
		CHECK(putstr(text, "error: no files could be removed"));
		CHECK(ISC_R_FAILURE);
	}

	dns_zone_detach(&mkzone);
	result = ISC_R_SUCCESS;

cleanup:
	isc_loopmgr_resume(named_g_loopmgr);
	return (result);
}

static isc_result_t
mkey_dumpzone(dns_view_t *view, isc_buffer_t **text) {
	isc_result_t result;
	dns_db_t *db = NULL;
	dns_dbversion_t *ver = NULL;
	dns_rriterator_t rrit;
	isc_stdtime_t now = isc_stdtime_now();
	dns_name_t *prevname = NULL;

	CHECK(dns_zone_getdb(view->managed_keys, &db));
	dns_db_currentversion(db, &ver);
	dns_rriterator_init(&rrit, db, ver, 0);
	for (result = dns_rriterator_first(&rrit); result == ISC_R_SUCCESS;
	     result = dns_rriterator_nextrrset(&rrit))
	{
		char buf[DNS_NAME_FORMATSIZE + 500];
		dns_name_t *name = NULL;
		dns_rdataset_t *kdset = NULL;
		dns_rdata_t rdata = DNS_RDATA_INIT;
		dns_rdata_keydata_t kd;
		uint32_t ttl;

		dns_rriterator_current(&rrit, &name, &ttl, &kdset, NULL);
		if (kdset == NULL || kdset->type != dns_rdatatype_keydata ||
		    !dns_rdataset_isassociated(kdset))
		{
			continue;
		}

		if (name != prevname) {
			char nbuf[DNS_NAME_FORMATSIZE];
			dns_name_format(name, nbuf, sizeof(nbuf));
			snprintf(buf, sizeof(buf), "\n\n    name: %s", nbuf);
			CHECK(putstr(text, buf));
		}

		for (result = dns_rdataset_first(kdset);
		     result == ISC_R_SUCCESS; result = dns_rdataset_next(kdset))
		{
			char alg[DNS_SECALG_FORMATSIZE];
			char tbuf[ISC_FORMATHTTPTIMESTAMP_SIZE];
			dns_keytag_t keyid;
			isc_region_t r;
			isc_time_t t;
			bool revoked;

			dns_rdata_reset(&rdata);
			dns_rdataset_current(kdset, &rdata);
			result = dns_rdata_tostruct(&rdata, &kd, NULL);
			RUNTIME_CHECK(result == ISC_R_SUCCESS);

			dns_rdata_toregion(&rdata, &r);
			isc_region_consume(&r, 12);
			keyid = dst_region_computeid(&r);

			snprintf(buf, sizeof(buf), "\n    keyid: %u", keyid);
			CHECK(putstr(text, buf));

			dns_secalg_format(kd.algorithm, alg, sizeof(alg));
			snprintf(buf, sizeof(buf), "\n\talgorithm: %s", alg);
			CHECK(putstr(text, buf));

			revoked = ((kd.flags & DNS_KEYFLAG_REVOKE) != 0);
			snprintf(buf, sizeof(buf), "\n\tflags:%s%s%s",
				 revoked ? " REVOKE" : "",
				 ((kd.flags & DNS_KEYFLAG_KSK) != 0) ? " SEP"
								     : "",
				 (kd.flags == 0) ? " (none)" : "");
			CHECK(putstr(text, buf));

			isc_time_set(&t, kd.refresh, 0);
			isc_time_formathttptimestamp(&t, tbuf, sizeof(tbuf));
			snprintf(buf, sizeof(buf), "\n\tnext refresh: %s",
				 tbuf);
			CHECK(putstr(text, buf));

			if (kd.removehd != 0) {
				isc_time_set(&t, kd.removehd, 0);
				isc_time_formathttptimestamp(&t, tbuf,
							     sizeof(tbuf));
				snprintf(buf, sizeof(buf), "\n\tremove at: %s",
					 tbuf);
				CHECK(putstr(text, buf));
			}

			isc_time_set(&t, kd.addhd, 0);
			isc_time_formathttptimestamp(&t, tbuf, sizeof(tbuf));
			if (kd.addhd == 0) {
				snprintf(buf, sizeof(buf), "\n\tno trust");
			} else if (revoked) {
				snprintf(buf, sizeof(buf), "\n\ttrust revoked");
			} else if (kd.addhd <= now) {
				snprintf(buf, sizeof(buf),
					 "\n\ttrusted since: %s", tbuf);
			} else if (kd.addhd > now) {
				snprintf(buf, sizeof(buf),
					 "\n\ttrust pending: %s", tbuf);
			}
			CHECK(putstr(text, buf));
		}
	}

	if (result == ISC_R_NOMORE) {
		result = ISC_R_SUCCESS;
	}

cleanup:
	if (ver != NULL) {
		dns_rriterator_destroy(&rrit);
		dns_db_closeversion(db, &ver, false);
	}
	if (db != NULL) {
		dns_db_detach(&db);
	}

	return (result);
}

static isc_result_t
mkey_status(dns_view_t *view, isc_buffer_t **text) {
	isc_result_t result;
	char msg[ISC_FORMATHTTPTIMESTAMP_SIZE];
	isc_time_t t;

	CHECK(putstr(text, "view: "));
	CHECK(putstr(text, view->name));

	CHECK(putstr(text, "\nnext scheduled event: "));

	dns_zone_getrefreshkeytime(view->managed_keys, &t);
	if (isc_time_isepoch(&t)) {
		CHECK(putstr(text, "never"));
	} else {
		isc_time_formathttptimestamp(&t, msg, sizeof(msg));
		CHECK(putstr(text, msg));
	}

	CHECK(mkey_dumpzone(view, text));

cleanup:
	return (result);
}

isc_result_t
named_server_mkeys(named_server_t *server, isc_lex_t *lex,
		   isc_buffer_t **text) {
	char *cmd, *classtxt, *viewtxt = NULL;
	isc_result_t result = ISC_R_SUCCESS;
	dns_view_t *view = NULL;
	dns_rdataclass_t rdclass;
	char msg[DNS_NAME_FORMATSIZE + 500] = "";
	enum { NONE, STAT, REFRESH, SYNC, DESTROY } opt = NONE;
	bool found = false;
	bool first = true;

	REQUIRE(text != NULL);

	/* Skip rndc command name */
	cmd = next_token(lex, text);
	if (cmd == NULL) {
		return (ISC_R_UNEXPECTEDEND);
	}

	/* Get managed-keys subcommand */
	cmd = next_token(lex, text);
	if (cmd == NULL) {
		return (ISC_R_UNEXPECTEDEND);
	}

	if (strcasecmp(cmd, "status") == 0) {
		opt = STAT;
	} else if (strcasecmp(cmd, "refresh") == 0) {
		opt = REFRESH;
	} else if (strcasecmp(cmd, "sync") == 0) {
		opt = SYNC;
	} else if (strcasecmp(cmd, "destroy") == 0) {
		opt = DESTROY;
	} else {
		snprintf(msg, sizeof(msg), "unknown command '%s'", cmd);
		(void)putstr(text, msg);
		result = ISC_R_UNEXPECTED;
		goto cleanup;
	}

	/* Look for the optional class name. */
	classtxt = next_token(lex, text);
	if (classtxt != NULL) {
		isc_textregion_t r;
		r.base = classtxt;
		r.length = strlen(classtxt);
		result = dns_rdataclass_fromtext(&rdclass, &r);
		if (result != ISC_R_SUCCESS) {
			snprintf(msg, sizeof(msg), "unknown class '%s'",
				 classtxt);
			(void)putstr(text, msg);
			goto cleanup;
		}
		viewtxt = next_token(lex, text);
	}

	for (view = ISC_LIST_HEAD(server->viewlist); view != NULL;
	     view = ISC_LIST_NEXT(view, link))
	{
		if (viewtxt != NULL && (rdclass != view->rdclass ||
					strcmp(view->name, viewtxt) != 0))
		{
			continue;
		}

		if (view->managed_keys == NULL) {
			if (viewtxt != NULL) {
				snprintf(msg, sizeof(msg),
					 "view '%s': no managed keys", viewtxt);
				CHECK(putstr(text, msg));
				goto cleanup;
			} else {
				continue;
			}
		}

		found = true;

		switch (opt) {
		case REFRESH:
			if (!first) {
				CHECK(putstr(text, "\n"));
			}
			CHECK(mkey_refresh(view, text));
			break;
		case STAT:
			if (!first) {
				CHECK(putstr(text, "\n\n"));
			}
			CHECK(mkey_status(view, text));
			break;
		case SYNC:
			CHECK(dns_zone_flush(view->managed_keys));
			break;
		case DESTROY:
			if (!first) {
				CHECK(putstr(text, "\n"));
			}
			CHECK(mkey_destroy(view, text));
			break;
		default:
			UNREACHABLE();
		}

		if (viewtxt != NULL) {
			break;
		}
		first = false;
	}

	if (!found) {
		CHECK(putstr(text, "no views with managed keys"));
	}

cleanup:
	if (isc_buffer_usedlength(*text) > 0) {
		(void)putnull(text);
	}

	return (result);
}

isc_result_t
named_server_dnstap(named_server_t *server, isc_lex_t *lex,
		    isc_buffer_t **text) {
#ifdef HAVE_DNSTAP
	char *ptr;
	isc_result_t result;
	bool reopen = false;
	int backups = 0;

	REQUIRE(text != NULL);

	if (server->dtenv == NULL) {
		return (ISC_R_NOTFOUND);
	}

	/* Check the command name. */
	ptr = next_token(lex, text);
	if (ptr == NULL) {
		return (ISC_R_UNEXPECTEDEND);
	}

	/* "dnstap-reopen" was used in 9.11.0b1 */
	if (strcasecmp(ptr, "dnstap-reopen") == 0) {
		reopen = true;
	} else {
		ptr = next_token(lex, text);
		if (ptr == NULL) {
			return (ISC_R_UNEXPECTEDEND);
		}
	}

	if (reopen || strcasecmp(ptr, "-reopen") == 0) {
		backups = ISC_LOG_ROLLNEVER;
	} else if ((strcasecmp(ptr, "-roll") == 0)) {
		unsigned int n;
		ptr = next_token(lex, text);
		if (ptr != NULL) {
			unsigned int u;
			n = sscanf(ptr, "%u", &u);
			if (n != 1U || u > INT_MAX) {
				return (ISC_R_BADNUMBER);
			}
			backups = u;
		} else {
			backups = ISC_LOG_ROLLINFINITE;
		}
	} else {
		return (DNS_R_SYNTAX);
	}

	result = dns_dt_reopen(server->dtenv, backups);
	return (result);
#else  /* ifdef HAVE_DNSTAP */
	UNUSED(server);
	UNUSED(lex);
	UNUSED(text);
	return (ISC_R_NOTIMPLEMENTED);
#endif /* ifdef HAVE_DNSTAP */
}

isc_result_t
named_server_tcptimeouts(isc_lex_t *lex, isc_buffer_t **text) {
	char *ptr;
	isc_result_t result = ISC_R_SUCCESS;
	uint32_t initial, idle, keepalive, advertised;
	char msg[128];

	/* Skip the command name. */
	ptr = next_token(lex, text);
	if (ptr == NULL) {
		return (ISC_R_UNEXPECTEDEND);
	}

	isc_nm_gettimeouts(named_g_netmgr, &initial, &idle, &keepalive,
			   &advertised);

	/* Look for optional arguments. */
	ptr = next_token(lex, NULL);
	if (ptr != NULL) {
		CHECK(isc_parse_uint32(&initial, ptr, 10));
		initial *= 100;
		if (initial > MAX_INITIAL_TIMEOUT) {
			CHECK(ISC_R_RANGE);
		}
		if (initial < MIN_INITIAL_TIMEOUT) {
			CHECK(ISC_R_RANGE);
		}

		ptr = next_token(lex, text);
		if (ptr == NULL) {
			return (ISC_R_UNEXPECTEDEND);
		}
		CHECK(isc_parse_uint32(&idle, ptr, 10));
		idle *= 100;
		if (idle > MAX_IDLE_TIMEOUT) {
			CHECK(ISC_R_RANGE);
		}
		if (idle < MIN_IDLE_TIMEOUT) {
			CHECK(ISC_R_RANGE);
		}

		ptr = next_token(lex, text);
		if (ptr == NULL) {
			return (ISC_R_UNEXPECTEDEND);
		}
		CHECK(isc_parse_uint32(&keepalive, ptr, 10));
		keepalive *= 100;
		if (keepalive > MAX_KEEPALIVE_TIMEOUT) {
			CHECK(ISC_R_RANGE);
		}
		if (keepalive < MIN_KEEPALIVE_TIMEOUT) {
			CHECK(ISC_R_RANGE);
		}

		ptr = next_token(lex, text);
		if (ptr == NULL) {
			return (ISC_R_UNEXPECTEDEND);
		}
		CHECK(isc_parse_uint32(&advertised, ptr, 10));
		advertised *= 100;
		if (advertised > MAX_ADVERTISED_TIMEOUT) {
			CHECK(ISC_R_RANGE);
		}

		isc_nm_settimeouts(named_g_netmgr, initial, idle, keepalive,
				   advertised);
	}

	snprintf(msg, sizeof(msg), "tcp-initial-timeout=%u\n", initial / 100);
	CHECK(putstr(text, msg));
	snprintf(msg, sizeof(msg), "tcp-idle-timeout=%u\n", idle / 100);
	CHECK(putstr(text, msg));
	snprintf(msg, sizeof(msg), "tcp-keepalive-timeout=%u\n",
		 keepalive / 100);
	CHECK(putstr(text, msg));
	snprintf(msg, sizeof(msg), "tcp-advertised-timeout=%u",
		 advertised / 100);
	CHECK(putstr(text, msg));

cleanup:
	if (isc_buffer_usedlength(*text) > 0) {
		(void)putnull(text);
	}

	return (result);
}

isc_result_t
named_server_servestale(named_server_t *server, isc_lex_t *lex,
			isc_buffer_t **text) {
	char *ptr, *classtxt, *viewtxt = NULL;
	char msg[128];
	dns_rdataclass_t rdclass = dns_rdataclass_in;
	dns_view_t *view;
	bool found = false;
	dns_stale_answer_t staleanswersok = dns_stale_answer_conf;
	bool wantstatus = false;
	isc_result_t result = ISC_R_SUCCESS;

	REQUIRE(text != NULL);

	/* Skip the command name. */
	ptr = next_token(lex, text);
	if (ptr == NULL) {
		return (ISC_R_UNEXPECTEDEND);
	}

	ptr = next_token(lex, NULL);
	if (ptr == NULL) {
		return (ISC_R_UNEXPECTEDEND);
	}

	if (!strcasecmp(ptr, "on") || !strcasecmp(ptr, "yes") ||
	    !strcasecmp(ptr, "enable") || !strcasecmp(ptr, "true"))
	{
		staleanswersok = dns_stale_answer_yes;
	} else if (!strcasecmp(ptr, "off") || !strcasecmp(ptr, "no") ||
		   !strcasecmp(ptr, "disable") || !strcasecmp(ptr, "false"))
	{
		staleanswersok = dns_stale_answer_no;
	} else if (strcasecmp(ptr, "reset") == 0) {
		staleanswersok = dns_stale_answer_conf;
	} else if (!strcasecmp(ptr, "check") || !strcasecmp(ptr, "status")) {
		wantstatus = true;
	} else {
		return (DNS_R_SYNTAX);
	}

	/* Look for the optional class name. */
	classtxt = next_token(lex, text);
	if (classtxt != NULL) {
		isc_textregion_t r;

		/* Look for the optional view name. */
		viewtxt = next_token(lex, text);

		/*
		 * If 'classtext' is not a valid class then it us a view name.
		 */
		r.base = classtxt;
		r.length = strlen(classtxt);
		result = dns_rdataclass_fromtext(&rdclass, &r);
		if (result != ISC_R_SUCCESS) {
			if (viewtxt != NULL) {
				snprintf(msg, sizeof(msg), "unknown class '%s'",
					 classtxt);
				(void)putstr(text, msg);
				goto cleanup;
			}

			viewtxt = classtxt;
			classtxt = NULL;
		}
	}

	isc_loopmgr_pause(named_g_loopmgr);

	for (view = ISC_LIST_HEAD(server->viewlist); view != NULL;
	     view = ISC_LIST_NEXT(view, link))
	{
		dns_ttl_t stale_ttl = 0;
		uint32_t stale_refresh = 0;
		dns_db_t *db = NULL;

		if (classtxt != NULL && rdclass != view->rdclass) {
			continue;
		}

		if (viewtxt != NULL && strcmp(view->name, viewtxt) != 0) {
			continue;
		}

		if (!wantstatus) {
			view->staleanswersok = staleanswersok;
			found = true;
			continue;
		}

		db = NULL;
		dns_db_attach(view->cachedb, &db);
		(void)dns_db_getservestalettl(db, &stale_ttl);
		(void)dns_db_getservestalerefresh(db, &stale_refresh);
		dns_db_detach(&db);
		if (found) {
			CHECK(putstr(text, "\n"));
		}
		CHECK(putstr(text, view->name));
		CHECK(putstr(text, ": "));
		switch (view->staleanswersok) {
		case dns_stale_answer_yes:
			if (stale_ttl > 0) {
				CHECK(putstr(text, "stale cache "
						   "enabled; stale "
						   "answers enabled"));
			} else {
				CHECK(putstr(text, "stale cache disabled; "
						   "stale "
						   "answers unavailable"));
			}
			break;
		case dns_stale_answer_no:
			if (stale_ttl > 0) {
				CHECK(putstr(text, "stale cache "
						   "enabled; stale "
						   "answers disabled"));
			} else {
				CHECK(putstr(text, "stale cache disabled; "
						   "stale "
						   "answers unavailable"));
			}
			break;
		case dns_stale_answer_conf:
			if (view->staleanswersenable && stale_ttl > 0) {
				CHECK(putstr(text, "stale cache "
						   "enabled; stale "
						   "answers enabled"));
			} else if (stale_ttl > 0) {
				CHECK(putstr(text, "stale cache "
						   "enabled; stale "
						   "answers disabled"));
			} else {
				CHECK(putstr(text, "stale cache disabled; "
						   "stale "
						   "answers unavailable"));
			}
			break;
		}
		if (stale_ttl > 0) {
			snprintf(msg, sizeof(msg),
				 " (stale-answer-ttl=%u "
				 "max-stale-ttl=%u "
				 "stale-refresh-time=%u)",
				 view->staleanswerttl, stale_ttl,
				 stale_refresh);
			CHECK(putstr(text, msg));
		}
		found = true;
	}

	if (!found) {
		result = ISC_R_NOTFOUND;
	}

cleanup:
	isc_loopmgr_resume(named_g_loopmgr);

	if (isc_buffer_usedlength(*text) > 0) {
		(void)putnull(text);
	}

	return (result);
}

isc_result_t
named_server_fetchlimit(named_server_t *server, isc_lex_t *lex,
			isc_buffer_t **text) {
	isc_result_t result = ISC_R_SUCCESS;
	dns_view_t *view = NULL;
	char *ptr = NULL, *viewname = NULL;
	bool first = true;
	dns_adb_t *adb = NULL;

	REQUIRE(text != NULL);

	/* Skip the command name. */
	ptr = next_token(lex, text);
	if (ptr == NULL) {
		return (ISC_R_UNEXPECTEDEND);
	}

	/* Look for the view name. */
	viewname = next_token(lex, text);
	for (view = ISC_LIST_HEAD(server->viewlist); view != NULL;
	     view = ISC_LIST_NEXT(view, link))
	{
		char tbuf[100];
		unsigned int used;
		uint32_t val;
		int s;

		if (view->rdclass != dns_rdataclass_in) {
			continue;
		}

		if (viewname != NULL && strcasecmp(view->name, viewname) != 0) {
			continue;
		}

		dns_view_getadb(view, &adb);
		if (adb == NULL) {
			continue;
		}

		if (!first) {
			CHECK(putstr(text, "\n"));
		}
		CHECK(putstr(text, "Rate limited servers, view "));
		CHECK(putstr(text, view->name));

		dns_adb_getquota(adb, &val, NULL, NULL, NULL, NULL);
		s = snprintf(tbuf, sizeof(tbuf),
			     " (fetches-per-server %u):", val);
		if (s < 0 || (unsigned int)s > sizeof(tbuf)) {
			CHECK(ISC_R_NOSPACE);
		}
		first = false;
		CHECK(putstr(text, tbuf));
		used = isc_buffer_usedlength(*text);
		CHECK(dns_adb_dumpquota(adb, text));
		if (used == isc_buffer_usedlength(*text)) {
			CHECK(putstr(text, "\n  None."));
		}

		CHECK(putstr(text, "\nRate limited servers, view "));
		CHECK(putstr(text, view->name));
		val = dns_resolver_getfetchesperzone(view->resolver);
		s = snprintf(tbuf, sizeof(tbuf),
			     " (fetches-per-zone %u):", val);
		if (s < 0 || (unsigned int)s > sizeof(tbuf)) {
			CHECK(ISC_R_NOSPACE);
		}
		CHECK(putstr(text, tbuf));
		used = isc_buffer_usedlength(*text);
		CHECK(dns_resolver_dumpquota(view->resolver, text));
		if (used == isc_buffer_usedlength(*text)) {
			CHECK(putstr(text, "\n  None."));
		}
		dns_adb_detach(&adb);
	}
cleanup:
	if (adb != NULL) {
		dns_adb_detach(&adb);
	}
	if (isc_buffer_usedlength(*text) > 0) {
		(void)putnull(text);
	}

	return (result);
}<|MERGE_RESOLUTION|>--- conflicted
+++ resolved
@@ -1295,22 +1295,7 @@
 		}
 	}
 
-<<<<<<< HEAD
-	attrmask = 0;
-	attrmask |= DNS_DISPATCHATTR_UDP;
-	attrmask |= DNS_DISPATCHATTR_TCP;
-	attrmask |= DNS_DISPATCHATTR_IPV4;
-	attrmask |= DNS_DISPATCHATTR_IPV6;
-
-	disp = NULL;
-	result = dns_dispatch_getudp(named_g_dispatchmgr, named_g_socketmgr,
-				     // OQS updated from 4096 to 8192
-				     named_g_taskmgr, &sa, 8192,
-				     maxdispatchbuffers, 32768, 16411, 16433,
-				     attrs, attrmask, &disp);
-=======
 	result = dns_dispatch_createudp(named_g_dispatchmgr, &sa, &disp);
->>>>>>> 464cf8ce
 	if (result != ISC_R_SUCCESS) {
 		isc_sockaddr_t any;
 		char buf[ISC_SOCKADDR_FORMATSIZE];
@@ -10261,18 +10246,8 @@
 		isc_tlsctx_cache_detach(&server->tlsctx_server_cache);
 	}
 
-<<<<<<< HEAD
-	result = dns_dispatch_getudp(named_g_dispatchmgr, named_g_socketmgr,
-				     // OQS updated from 4096 to 8192
-				     named_g_taskmgr, &dispatch->addr, 8192,
-				     UDPBUFFERS, 32768, 16411, 16433, attrs,
-				     attrmask, &dispatch->dispatch);
-	if (result != ISC_R_SUCCESS) {
-		goto cleanup;
-=======
 	if (server->tlsctx_client_cache != NULL) {
 		isc_tlsctx_cache_detach(&server->tlsctx_client_cache);
->>>>>>> 464cf8ce
 	}
 
 	server->magic = 0;
