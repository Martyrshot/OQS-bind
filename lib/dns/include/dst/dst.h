--- conflicted
+++ resolved
@@ -78,37 +78,6 @@
 } dst_key_state_t;
 
 /* DST algorithm codes */
-<<<<<<< HEAD
-#define DST_ALG_UNKNOWN	     0
-#define DST_ALG_RSA	     1 /* Used for parsing RSASHA1, RSASHA256 and RSASHA512 */
-#define DST_ALG_RSAMD5	     1
-#define DST_ALG_DH	     2
-#define DST_ALG_DSA	     3
-#define DST_ALG_ECC	     4
-#define DST_ALG_RSASHA1	     5
-#define DST_ALG_NSEC3DSA     6
-#define DST_ALG_NSEC3RSASHA1 7
-#define DST_ALG_RSASHA256    8
-#define DST_ALG_RSASHA512    10
-#define DST_ALG_ECCGOST	     12
-#define DST_ALG_ECDSA256     13
-#define DST_ALG_ECDSA384     14
-#define DST_ALG_ED25519	     15
-#define DST_ALG_ED448	     16
-#define DST_ALG_HMACMD5	     157
-#define DST_ALG_GSSAPI	     160
-#define DST_ALG_HMACSHA1     161 /* XXXMPA */
-#define DST_ALG_HMACSHA224   162 /* XXXMPA */
-#define DST_ALG_HMACSHA256   163 /* XXXMPA */
-#define DST_ALG_HMACSHA384   164 /* XXXMPA */
-#define DST_ALG_HMACSHA512   165 /* XXXMPA */
-#define DST_ALG_FALCON512    249
-#define DST_ALG_DILITHIUM2    250
-#define DST_ALG_SPHINCSSHA256128S    251
-#define DST_ALG_INDIRECT     252
-#define DST_ALG_PRIVATE	     254
-#define DST_MAX_ALGS	     256
-=======
 typedef enum dst_algorithm {
 	DST_ALG_UNKNOWN = 0,
 	DST_ALG_RSA = 1, /* Used for parsing RSASHA1, RSASHA256 and RSASHA512 */
@@ -141,12 +110,14 @@
 	DST_ALG_HMACSHA384 = 164, /* XXXMPA */
 	DST_ALG_HMACSHA512 = 165, /* XXXMPA */
 	DST_ALG_HMAC_LAST = DST_ALG_HMACSHA512,
+	DST_ALG_FALCON512    249
+	DST_ALG_DILITHIUM2    250
+	DST_ALG_SPHINCSSHA256128S    251
 
 	DST_ALG_INDIRECT = 252,
 	DST_ALG_PRIVATE = 254,
 	DST_MAX_ALGS = 256,
 } dst_algorithm_t;
->>>>>>> 464cf8ce
 
 /*% A buffer of this size is large enough to hold any key */
 #define DST_KEY_MAXSIZE 5120 // OQS changed from 1280
