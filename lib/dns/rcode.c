--- conflicted
+++ resolved
@@ -97,7 +97,6 @@
 
 /* RFC2535 section 7, RFC3110 */
 
-<<<<<<< HEAD
 #define SECALGNAMES                                                     \
 	{ DNS_KEYALG_RSAMD5, "RSAMD5", 0 }, { DNS_KEYALG_DH, "DH", 0 }, \
 		{ DNS_KEYALG_DSA, "DSA", 0 },                           \
@@ -120,28 +119,6 @@
 		{ DNS_KEYALG_PRIVATEDNS, "PRIVATEDNS", 0 },             \
 		{ DNS_KEYALG_PRIVATEOID, "PRIVATEOID", 0 }, {           \
 		0, NULL, 0                                              \
-=======
-#define SECALGNAMES                                             \
-	{ DNS_KEYALG_RSAMD5, "RSAMD5", 0 },                     \
-		{ DNS_KEYALG_DH_DEPRECATED, "DH", 0 },          \
-		{ DNS_KEYALG_DSA, "DSA", 0 },                   \
-		{ DNS_KEYALG_RSASHA1, "RSASHA1", 0 },           \
-		{ DNS_KEYALG_NSEC3DSA, "NSEC3DSA", 0 },         \
-		{ DNS_KEYALG_NSEC3RSASHA1, "NSEC3RSASHA1", 0 }, \
-		{ DNS_KEYALG_RSASHA256, "RSASHA256", 0 },       \
-		{ DNS_KEYALG_RSASHA512, "RSASHA512", 0 },       \
-		{ DNS_KEYALG_ECCGOST, "ECCGOST", 0 },           \
-		{ DNS_KEYALG_ECDSA256, "ECDSAP256SHA256", 0 },  \
-		{ DNS_KEYALG_ECDSA256, "ECDSA256", 0 },         \
-		{ DNS_KEYALG_ECDSA384, "ECDSAP384SHA384", 0 },  \
-		{ DNS_KEYALG_ECDSA384, "ECDSA384", 0 },         \
-		{ DNS_KEYALG_ED25519, "ED25519", 0 },           \
-		{ DNS_KEYALG_ED448, "ED448", 0 },               \
-		{ DNS_KEYALG_INDIRECT, "INDIRECT", 0 },         \
-		{ DNS_KEYALG_PRIVATEDNS, "PRIVATEDNS", 0 },     \
-		{ DNS_KEYALG_PRIVATEOID, "PRIVATEOID", 0 }, {   \
-		0, NULL, 0                                      \
->>>>>>> 464cf8ce
 	}
 
 /* RFC2535 section 7.1 */
